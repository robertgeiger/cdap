--- conflicted
+++ resolved
@@ -6,7 +6,6 @@
 import com.continuuity.WordCountApp;
 import com.continuuity.api.flow.flowlet.StreamEvent;
 import com.continuuity.app.DefaultId;
-import com.continuuity.app.guice.AppFabricTestModule;
 import com.continuuity.app.program.Program;
 import com.continuuity.app.program.Type;
 import com.continuuity.app.queue.QueueName;
@@ -14,20 +13,15 @@
 import com.continuuity.app.runtime.ProgramController;
 import com.continuuity.app.runtime.ProgramOptions;
 import com.continuuity.app.runtime.ProgramRunner;
-import com.continuuity.archive.JarFinder;
-import com.continuuity.common.conf.CConfiguration;
-import com.continuuity.common.conf.Constants;
 import com.continuuity.data.operation.OperationContext;
 import com.continuuity.data.operation.executor.OperationExecutor;
 import com.continuuity.data.operation.ttqueue.QueueEnqueue;
 import com.continuuity.data.operation.ttqueue.QueueEntry;
 import com.continuuity.data.operation.ttqueue.QueueProducer;
-import com.continuuity.weave.filesystem.Location;
 import com.continuuity.internal.app.deploy.pipeline.ApplicationWithPrograms;
 import com.continuuity.internal.app.runtime.BasicArguments;
 import com.continuuity.internal.app.runtime.ProgramRunnerFactory;
 import com.continuuity.internal.app.runtime.flow.FlowProgramRunner;
-import com.continuuity.weave.filesystem.LocalLocationFactory;
 import com.continuuity.streamevent.DefaultStreamEvent;
 import com.continuuity.streamevent.StreamEventCodec;
 import com.continuuity.weave.discovery.Discoverable;
@@ -36,10 +30,7 @@
 import com.google.common.collect.ImmutableMap;
 import com.google.common.collect.Lists;
 import com.google.common.reflect.TypeToken;
-import com.google.common.util.concurrent.ListenableFuture;
 import com.google.gson.Gson;
-import com.google.inject.Guice;
-import com.google.inject.Injector;
 import org.apache.http.HttpResponse;
 import org.apache.http.client.HttpClient;
 import org.apache.http.client.methods.HttpPost;
@@ -54,7 +45,6 @@
 import java.nio.ByteBuffer;
 import java.util.List;
 import java.util.Map;
-import java.util.UUID;
 import java.util.concurrent.TimeUnit;
 
 /**
@@ -66,29 +56,9 @@
 
   @Test
   public void testFlow() throws Exception {
-<<<<<<< HEAD
-    final CConfiguration configuration = CConfiguration.create();
-    configuration.set(Constants.CFG_APP_FABRIC_TEMP_DIR, System.getProperty("java.io.tmpdir") + "/app/temp");
-    configuration.set(Constants.CFG_APP_FABRIC_OUTPUT_DIR, System.getProperty("java.io.tmpdir")
-                                                              + "/app/archive" + UUID.randomUUID());
-
-    Injector injector = Guice.createInjector(new AppFabricTestModule(configuration));
-
-    LocalLocationFactory lf = new com.continuuity.weave.filesystem.LocalLocationFactory();
-
-    Location deployedJar = lf.create(
-      JarFinder.getJar(WordCountApp.class, TestHelper.getManifestWithMainClass(WordCountApp.class))
-    );
-    deployedJar.deleteOnExit();
-
-    ListenableFuture<?> p = TestHelper.getLocalManager(configuration).deploy(DefaultId.ACCOUNT, deployedJar);
-    ProgramRunnerFactory runnerFactory = injector.getInstance(ProgramRunnerFactory.class);
-    final ApplicationWithPrograms app = (ApplicationWithPrograms)p.get();
-=======
-    TestHelper.getInjector().getInstance(DiscoveryService.class).startAndWait();
     final ApplicationWithPrograms app = TestHelper.deployApplicationWithManager(WordCountApp.class);
     ProgramRunnerFactory runnerFactory = TestHelper.getInjector().getInstance(ProgramRunnerFactory.class);
->>>>>>> 898dc6ca
+
     List<ProgramController> controllers = Lists.newArrayList();
     for (final Program program : app.getPrograms()) {
       ProgramRunner runner = runnerFactory.create(ProgramRunnerFactory.Type.valueOf(program.getProcessorType().name()));
@@ -131,12 +101,7 @@
 
     // Query
     Gson gson = new Gson();
-<<<<<<< HEAD
-    DiscoveryServiceClient discoveryServiceClient = injector.getInstance(DiscoveryServiceClient.class);
-=======
     DiscoveryServiceClient discoveryServiceClient = TestHelper.getInjector().getInstance(DiscoveryServiceClient.class);
-    discoveryServiceClient.startAndWait();
->>>>>>> 898dc6ca
     Discoverable discoverable = discoveryServiceClient.discover(
       String.format("procedure.%s.%s.%s",
                     DefaultId.ACCOUNT.getId(), "WordCountApp", "WordFrequency")).iterator().next();
@@ -166,27 +131,8 @@
 
   @Test
   public void testCountRandomApp() throws Exception {
-<<<<<<< HEAD
-    final CConfiguration configuration = CConfiguration.create();
-    configuration.set(Constants.CFG_APP_FABRIC_TEMP_DIR, System.getProperty("java.io.tmpdir") + "/app/temp");
-    configuration.set(Constants.CFG_APP_FABRIC_OUTPUT_DIR, System.getProperty("java.io.tmpdir")
-                                                            + "/app/archive" + UUID.randomUUID());
-
-    Injector injector = Guice.createInjector(new AppFabricTestModule(configuration));
-
-    com.continuuity.weave.filesystem.LocalLocationFactory lf = new LocalLocationFactory();
-
-    Location deployedJar = lf.create(
-      JarFinder.getJar(TestCountRandomApp.class, TestHelper.getManifestWithMainClass(TestCountRandomApp.class))
-    );
-    deployedJar.deleteOnExit();
-
-    ListenableFuture<?> p = TestHelper.getLocalManager(configuration).deploy(DefaultId.ACCOUNT, deployedJar);
-    final ApplicationWithPrograms app = (ApplicationWithPrograms)p.get();
-=======
-    TestHelper.getInjector().getInstance(DiscoveryService.class).startAndWait();
     final ApplicationWithPrograms app = TestHelper.deployApplicationWithManager(TestCountRandomApp.class);
->>>>>>> 898dc6ca
+
     ProgramController controller = null;
     for (final Program program : app.getPrograms()) {
       if (program.getProcessorType() == Type.FLOW) {
@@ -216,26 +162,8 @@
 
   @Test
   public void testCountAndFilterWord() throws Exception {
-<<<<<<< HEAD
-    final CConfiguration configuration = CConfiguration.create();
-    configuration.set(Constants.CFG_APP_FABRIC_TEMP_DIR, System.getProperty("java.io.tmpdir") + "/app/temp");
-    configuration.set(Constants.CFG_APP_FABRIC_OUTPUT_DIR, System.getProperty("java.io.tmpdir") + "/app/archive" + UUID.randomUUID());
-
-    Injector injector = Guice.createInjector(new AppFabricTestModule(configuration));
-
-    LocalLocationFactory lf = new LocalLocationFactory();
-
-    Location deployedJar = lf.create(
-      JarFinder.getJar(CountAndFilterWord.class, TestHelper.getManifestWithMainClass(CountAndFilterWord.class))
-    );
-    deployedJar.deleteOnExit();
-
-    ListenableFuture<?> p = TestHelper.getLocalManager(configuration).deploy(DefaultId.ACCOUNT, deployedJar);
-    final ApplicationWithPrograms app = (ApplicationWithPrograms)p.get();
-=======
-    TestHelper.getInjector().getInstance(DiscoveryService.class).startAndWait();
     final ApplicationWithPrograms app = TestHelper.deployApplicationWithManager(CountAndFilterWord.class);
->>>>>>> 898dc6ca
+
     ProgramController controller = null;
     for (final Program program : app.getPrograms()) {
       if (program.getProcessorType() == Type.FLOW) {
