package com.continuuity.data.operation.ttqueue;

import com.continuuity.api.data.OperationException;
import com.continuuity.common.conf.CConfiguration;
import com.continuuity.data.operation.executor.ReadPointer;
import com.continuuity.data.operation.executor.omid.TimestampOracle;
import com.continuuity.data.operation.executor.omid.TransactionOracle;
import com.continuuity.data.operation.executor.omid.memory.MemoryReadPointer;
import com.continuuity.data.operation.ttqueue.QueuePartitioner.PartitionerType;
import com.continuuity.data.runtime.DataFabricModules;
import com.google.inject.Guice;
import com.google.inject.Injector;
import org.apache.hadoop.hbase.util.Bytes;
import org.junit.Assert;
import org.junit.Ignore;
import org.junit.Test;

import java.util.HashSet;
import java.util.Map;
import java.util.Set;
import java.util.TreeMap;
import java.util.TreeSet;
import java.util.concurrent.atomic.AtomicBoolean;
import java.util.concurrent.atomic.AtomicLong;

import static org.junit.Assert.assertEquals;
import static org.junit.Assert.assertFalse;
import static org.junit.Assert.assertNotNull;
import static org.junit.Assert.assertNull;
import static org.junit.Assert.assertTrue;
import static org.junit.Assert.fail;

public abstract class TestTTQueue {

  private static final long MAX_TIMEOUT_MS = 10000;
  private static final long DEQUEUE_BLOCK_TIMEOUT_MS = 1;

  private static final Injector injector = Guice.createInjector(new DataFabricModules().getInMemoryModules());
  protected static TransactionOracle oracle = injector.getInstance(TransactionOracle.class);
  protected static TimestampOracle timeOracle = injector.getInstance(TimestampOracle.class);

  protected TTQueue createQueue() throws OperationException {
    return createQueue(new CConfiguration());
  }

  protected abstract TTQueue createQueue(CConfiguration conf)
      throws OperationException;

  protected abstract int getNumIterations();

  // this must match the way that TTQueueOnVCTable creates dirty pointers!
  protected ReadPointer getDirtyPointer() {
    return TransactionOracle.DIRTY_READ_POINTER;
  }
  protected ReadPointer getCleanPointer() {
    return oracle.getReadPointer();
  }
  protected long getDirtyWriteVersion() {
    return TransactionOracle.DIRTY_WRITE_VERSION;
  }

  @Test
  public void testLotsOfAsyncDequeueing() throws Exception {
    TTQueue queue = createQueue();
    long dirtyVersion = getDirtyWriteVersion();

    long startTime = System.currentTimeMillis();

    int numEntries = getNumIterations();

    for (int i=1; i<numEntries+1; i++) {
      queue.enqueue(new QueueEntry(Bytes.toBytes(i)), dirtyVersion);
    }
    System.out.println("Done enqueueing");

    long enqueueStop = System.currentTimeMillis();

    System.out.println("Finished enqueue of " + numEntries + " entries in " +
        (enqueueStop-startTime) + " ms (" +
        (enqueueStop-startTime)/((float)numEntries) + " ms/entry)");

    QueueConfig configSync = new QueueConfig(PartitionerType.FIFO, true);
    StatefulQueueConsumer consumerSync = new StatefulQueueConsumer(0, 0, 1, configSync);
    queue.configure(consumerSync);
    for (int i=1; i<numEntries+1; i++) {
      MemoryReadPointer rp = new MemoryReadPointer(timeOracle.getTimestamp());
      DequeueResult result = queue.dequeue(consumerSync, rp);
      assertTrue(result.isSuccess());
      //assertTrue(Bytes.equals(Bytes.toBytes(i), result.getEntry().getData()));
      assertEquals(i, Bytes.toInt(result.getEntry().getData()));
      queue.ack(result.getEntryPointer(), consumerSync, rp);
      queue.finalize(result.getEntryPointer(), consumerSync, -1, rp.getWritePointer());
      if (i % 100 == 0) System.out.print(".");
      if (i % 1000 == 0) System.out.println(" " + i);
    }

    long dequeueSyncStop = System.currentTimeMillis();

    System.out.println("Finished sync dequeue of " + numEntries + " entries in " +
        (dequeueSyncStop-enqueueStop) + " ms (" +
        (dequeueSyncStop-enqueueStop)/((float)numEntries) + " ms/entry)");

    // Async

    QueueConfig configAsync = new QueueConfig(PartitionerType.FIFO, false);
    StatefulQueueConsumer consumerAsync = new StatefulQueueConsumer(0, 2, 1, configAsync);
    queue.configure(consumerAsync);
    for (int i=1; i<numEntries+1; i++) {
      DequeueResult result =
          queue.dequeue(consumerAsync, new MemoryReadPointer(timeOracle.getTimestamp()));
      assertTrue(result.isSuccess());
      assertTrue("Expected " + i + ", Actual " + Bytes.toInt(result.getEntry().getData()),
          Bytes.equals(Bytes.toBytes(i), result.getEntry().getData()));
      if (i % 100 == 0) System.out.print(".");
      if (i % 1000 == 0) System.out.println(" " + i);
    }

    long dequeueAsyncStop = System.currentTimeMillis();

    System.out.println("Finished async dequeue of " + numEntries + " entries in " +
        (dequeueAsyncStop-dequeueSyncStop) + " ms (" +
        (dequeueAsyncStop-dequeueSyncStop)/((float)numEntries) + " ms/entry)");

    // Both queues should be empty for each consumer
    assertTrue(queue.dequeue(consumerSync, new MemoryReadPointer(timeOracle.getTimestamp())).isEmpty());
    assertTrue(queue.dequeue(consumerAsync, new MemoryReadPointer(timeOracle.getTimestamp())).isEmpty());
  }

  @Test
  public void testGroupIdGen() throws Exception {
    TTQueue queue = createQueue();
    int n = 1024;
    Set<Long> groupids = new HashSet<Long>(n);
    for (int i=0; i<n; i++) {
      long groupid = queue.getGroupID();
      assertFalse(groupids.contains(groupid));
      groupids.add(groupid);
    }
  }

  @Test
  public void testEvictOnAck_OneGroup() throws Exception {
    long dirtyVersion = getDirtyWriteVersion();
    ReadPointer dirtyReadPointer = getDirtyPointer();

//    QueueConfig config = new QueueConfig(PartitionerType.FIFO, true);
    QueueConfig config = new QueueConfig(PartitionerType.FIFO, true);
<<<<<<< HEAD
    QueueConsumer consumer = new QueueConsumer(0, 0, 1, config);
=======
    QueueConsumer consumer = new StatefulQueueConsumer(0, 0, 1, config);
>>>>>>> d7d4043d

    // first try with evict-on-ack off
    TTQueue queueNormal = createQueue();
    queueNormal.configure(consumer);
    int numGroups = -1;

    // enqueue 10 things
    for (int i=0; i<10; i++) {
      queueNormal.enqueue(new QueueEntry(Bytes.toBytes(i)), dirtyVersion);
    }

    // dequeue/ack/finalize 10 things w/ numGroups=-1
    for (int i=0; i<10; i++) {
      DequeueResult result =
          queueNormal.dequeue(consumer, dirtyReadPointer);
      Assert.assertFalse(result.isEmpty());
      queueNormal.ack(result.getEntryPointer(), consumer, dirtyReadPointer);
      queueNormal.finalize(result.getEntryPointer(), consumer, numGroups, dirtyReadPointer.getMaximum());
    }

    // dequeue is empty
    assertTrue(
        queueNormal.dequeue(consumer, dirtyReadPointer).isEmpty());

    // dequeue with new consumer still has entries (expected)
<<<<<<< HEAD
    DequeueResult result = queueNormal.dequeue(new QueueConsumer(0, 1, 1, config), dirtyReadPointer);
=======
    consumer = new QueueConsumer(0, 1, 1, config);
    queueNormal.configure(consumer);
    DequeueResult result = queueNormal.dequeue(consumer, dirtyReadPointer);
>>>>>>> d7d4043d
    assertFalse(result.isEmpty());
    assertEquals(0, Bytes.toInt(result.getEntry().getData()));

    // now do it again with evict-on-ack turned on
    TTQueue queueEvict = createQueue();
    numGroups = 1;
<<<<<<< HEAD
    consumer = new QueueConsumer(0, 0, 1, config);
=======
    consumer = new StatefulQueueConsumer(0, 0, 1, config);
    queueEvict.configure(consumer);
>>>>>>> d7d4043d

    // enqueue 10 things
    for (int i=0; i<10; i++) {
      queueEvict.enqueue(new QueueEntry(Bytes.toBytes(i)), dirtyVersion);
    }

    // dequeue/ack/finalize 10 things w/ numGroups=1
    for (int i=0; i<10; i++) {
      result = queueEvict.dequeue(consumer, dirtyReadPointer);
      queueEvict.ack(result.getEntryPointer(), consumer, dirtyReadPointer);
      queueEvict.finalize(result.getEntryPointer(), consumer, numGroups, dirtyReadPointer.getMaximum());
    }

    // dequeue is empty
    assertTrue(
        queueEvict.dequeue(consumer, dirtyReadPointer).isEmpty());

    // dequeue with new consumer IS NOW EMPTY!
<<<<<<< HEAD
    result = queueEvict.dequeue(new QueueConsumer(0, 2, 1, config), dirtyReadPointer);
=======
    consumer = new QueueConsumer(0, 2, 1, config);
    queueEvict.configure(consumer);
    result = queueEvict.dequeue(consumer, dirtyReadPointer);
>>>>>>> d7d4043d
    assertTrue(result.toString(), result.isEmpty());


  }

  @Test
  public void testEvictOnAck_ThreeGroups() throws Exception {
    TTQueue queue = createQueue();
    final boolean singleEntry = true;
    long dirtyVersion = getDirtyWriteVersion();
    ReadPointer dirtyReadPointer = getDirtyPointer();

    QueueConfig config = new QueueConfig(PartitionerType.FIFO, singleEntry);
    QueueConsumer consumer1 = new StatefulQueueConsumer(0, 2, 1, config);
    queue.configure(consumer1);
    QueueConsumer consumer2 = new StatefulQueueConsumer(0, 1, 1, config);
    queue.configure(consumer2);
    QueueConsumer consumer3 = new StatefulQueueConsumer(0, 0, 1, config);
    queue.configure(consumer3);

    // enable evict-on-ack for 3 groups
    int numGroups = 3;

    // enqueue 10 things
    for (int i=0; i<10; i++) {
      queue.enqueue(new QueueEntry(Bytes.toBytes(i)), dirtyVersion);
    }

    // dequeue/ack/finalize 10 things w/ group1 and numGroups=3
    for (int i=0; i<10; i++) {
      DequeueResult result =
          queue.dequeue(consumer1, dirtyReadPointer);
      assertTrue(Bytes.equals(Bytes.toBytes(i), result.getEntry().getData()));
      queue.ack(result.getEntryPointer(), consumer1, dirtyReadPointer);
      queue.finalize(result.getEntryPointer(), consumer1, numGroups, dirtyReadPointer.getMaximum());
    }

    // dequeue is empty
    assertTrue(
        queue.dequeue(consumer1, dirtyReadPointer).isEmpty());

    // dequeue with consumer2 still has entries (expected)
    assertFalse(
        queue.dequeue(consumer2, dirtyReadPointer).isEmpty());

    // dequeue everything with consumer2
    for (int i=0; i<10; i++) {
      DequeueResult result =
          queue.dequeue(consumer2, dirtyReadPointer);
      assertTrue(Bytes.equals(Bytes.toBytes(i), result.getEntry().getData()));
      queue.ack(result.getEntryPointer(), consumer2, dirtyReadPointer);
      queue.finalize(result.getEntryPointer(), consumer2, numGroups, dirtyReadPointer.getMaximum());
    }

    // dequeue is empty
    assertTrue(
        queue.dequeue(consumer2, dirtyReadPointer).isEmpty());

    // dequeue with consumer3 still has entries (expected)
    assertFalse(
        queue.dequeue(consumer3, dirtyReadPointer).isEmpty());

    // dequeue everything except the last entry with consumer3
    for (int i=0; i<9; i++) {
      DequeueResult result =
          queue.dequeue(consumer3, dirtyReadPointer);
      assertTrue(Bytes.equals(Bytes.toBytes(i), result.getEntry().getData()));
      queue.ack(result.getEntryPointer(), consumer3, dirtyReadPointer);
      queue.finalize(result.getEntryPointer(), consumer3, numGroups, dirtyReadPointer.getMaximum());
    }

    // now the first 9 entries should have been physically evicted!

    // create a new consumer and dequeue, should get the 10th entry!
    QueueConsumer consumer4 = new QueueConsumer(0, 3, 1, config);
    queue.configure(consumer4);
    DequeueResult result = queue.dequeue(consumer4, dirtyReadPointer);
    assertFalse(result.isEmpty());
    assertTrue("Expected 9 but was " + Bytes.toInt(result.getEntry().getData()),
        Bytes.equals(Bytes.toBytes(9), result.getEntry().getData()));
    queue.ack(result.getEntryPointer(), consumer4, dirtyReadPointer);
    queue.finalize(result.getEntryPointer(), consumer4, ++numGroups, dirtyReadPointer.getMaximum()); // numGroups=4

    // TODO: there is some weirdness here.  is the new native queue correct in
    //       behavior or are the old ttqueue implementations correct?
    
    // dequeue again should be empty on consumer4
    assertTrue(
        queue.dequeue(consumer4, dirtyReadPointer).isEmpty());

    // dequeue is empty for 1 and 2
    assertTrue(
        queue.dequeue(consumer1, dirtyReadPointer).isEmpty());
    assertTrue(
        queue.dequeue(consumer2, dirtyReadPointer).isEmpty());

    // consumer 3 still gets entry 9
    result = queue.dequeue(consumer3, dirtyReadPointer);
    assertTrue("Expected 9 but was " + Bytes.toInt(result.getEntry().getData()),
        Bytes.equals(Bytes.toBytes(9), result.getEntry().getData()));
    queue.ack(result.getEntryPointer(), consumer3, dirtyReadPointer);
    // finalize now with numGroups=4
    queue.finalize(result.getEntryPointer(), consumer3, numGroups, dirtyReadPointer.getMaximum());

    // everyone is empty now!
    assertTrue(
        queue.dequeue(consumer1, dirtyReadPointer).isEmpty());
    assertTrue(
        queue.dequeue(consumer2, dirtyReadPointer).isEmpty());
    assertTrue(
        queue.dequeue(consumer3, dirtyReadPointer).isEmpty());
    assertTrue(
        queue.dequeue(consumer4, dirtyReadPointer).isEmpty());
  }

  @Test
  public void testSingleConsumerSimple() throws Exception {
    final boolean singleEntry = true;
    TTQueue queue = createQueue();
    long dirtyVersion = getDirtyWriteVersion();
    ReadPointer dirtyReadPointer = getDirtyPointer();

    QueueConfig config = new QueueConfig(PartitionerType.FIFO, singleEntry);
    QueueConsumer consumer = new QueueConsumer(0, 0, 1, config);
    queue.configure(consumer);

    for(int i = 0; i < 2; ++i) {
      byte [] valueOne = Bytes.toBytes("value" + i + "-1");
      byte [] valueTwo = Bytes.toBytes("value" + i + "-2");

      // enqueue two entries
      assertTrue(queue.enqueue(new QueueEntry(valueOne), dirtyVersion).isSuccess());
      assertTrue(queue.enqueue(new QueueEntry(valueTwo), dirtyVersion).isSuccess());

      // dequeue it with the single consumer and FIFO partitioner
      DequeueResult result = queue.dequeue(consumer, dirtyReadPointer);

      // verify we got something and it's the first value
      assertTrue(result.toString(), result.isSuccess());
  //    assertTrue(Bytes.equals(result.getValue(), valueOne));
      assertEquals(Bytes.toString(valueOne), Bytes.toString(result.getEntry().getData()));

      // dequeue again without acking, should still get first value
      result = queue.dequeue(consumer, dirtyReadPointer);
      assertTrue(result.isSuccess());
      assertTrue("Expected (" + Bytes.toString(valueOne) + ") Got (" +
          Bytes.toString(result.getEntry().getData()) + ")",
          Bytes.equals(result.getEntry().getData(), valueOne));

      // ack
      queue.ack(result.getEntryPointer(), consumer, dirtyReadPointer);
      queue.finalize(result.getEntryPointer(), consumer, -1, dirtyReadPointer.getMaximum());

      // dequeue, should get second value
      result = queue.dequeue(consumer, dirtyReadPointer);
      assertTrue(result.isSuccess());
//      assertTrue(Bytes.equals(result.getEntry().getData(), valueTwo));
      assertEquals(Bytes.toString(valueTwo), Bytes.toString(result.getEntry().getData()));

      // ack
      queue.ack(result.getEntryPointer(), consumer, dirtyReadPointer);
      queue.finalize(result.getEntryPointer(), consumer, -1, dirtyReadPointer.getMaximum());

      // verify queue is empty
      result = queue.dequeue(consumer, dirtyReadPointer);
      assertTrue(result.isEmpty());
    }
  }

  @Test @Ignore
  public void testSingleConsumerWithHashValuePartitioning() throws Exception {
    final boolean singleEntry = true;
    final int numQueueEntries = 8;
    final int numConsumers = 4;
    final int consumerGroupId = 0;
    TTQueue queue = createQueue();
    long dirtyVersion = getDirtyWriteVersion();
    ReadPointer dirtyReadPointer = getDirtyPointer();

    QueueEntry[] queueEntries = new QueueEntry[numQueueEntries];
    for(int i=0; i<numQueueEntries; i++) {
      queueEntries[i]=new QueueEntry(Bytes.toBytes("value"+i%numConsumers));
      queueEntries[i].addPartitioningKey("hashKey",i);
      assertTrue(queue.enqueue(queueEntries[i], dirtyVersion).isSuccess());
    }
    // enqueue two entries

    // dequeue it with the single consumer and FIFO partitioner
    QueueConfig config = new QueueConfig(PartitionerType.HASH_ON_VALUE, singleEntry);

    QueueConsumer[] consumers = new QueueConsumer[numConsumers];
    for(int i=0; i<numConsumers; i++) {
      consumers[i]=new QueueConsumer(i,consumerGroupId,numConsumers,config);
    }
    for(int i=0; i<numConsumers; i++) {
      DequeueResult result = queue.dequeue(consumers[i], dirtyReadPointer);
      // verify we got something and it's the first value
      assertTrue(result.toString(), result.isSuccess());
      assertTrue(Bytes.equals(result.getEntry().getData(), Bytes.toBytes("value" + i)));
      // dequeue again without acking, should still get first value
      result = queue.dequeue(consumers[i], dirtyReadPointer);
      assertTrue(result.isSuccess());
      assertTrue("Expected (" + Bytes.toString(Bytes.toBytes("value"+i)) + ") Got (" +
                   Bytes.toString(result.getEntry().getData()) + ")",
                 Bytes.equals(result.getEntry().getData(), Bytes.toBytes("value"+i)));

      // ack
      queue.ack(result.getEntryPointer(), consumers[i], dirtyReadPointer);
      queue.finalize(result.getEntryPointer(), consumers[i], -1, dirtyReadPointer.getMaximum());

      // dequeue, should get second value
      result = queue.dequeue(consumers[i], dirtyReadPointer);
      assertTrue(result.isSuccess());
      assertTrue(Bytes.equals(result.getEntry().getData(), Bytes.toBytes("value"+i)));

      // ack
      queue.ack(result.getEntryPointer(), consumers[i], dirtyReadPointer);
      queue.finalize(result.getEntryPointer(), consumers[i], -1, dirtyReadPointer.getMaximum());

      // verify queue is empty
// result = queue.dequeue(consumers[i], dirtyReadPointer);
// assertTrue(result.isEmpty());
    }
  }

  @Test
  public void testSingleConsumerAckSemantics() throws Exception {
    CConfiguration conf = new CConfiguration();
    long semiAckedTimeout = 50L;
    conf.setLong("ttqueue.entry.semiacked.max", semiAckedTimeout);
    TTQueue queue = createQueue(conf);
    long dirtyVersion = getDirtyWriteVersion();
    ReadPointer dirtyReadPointer = getDirtyPointer();

    byte [] valueSemiAckedTimeout = Bytes.toBytes("semiAckedTimeout");
    byte [] valueSemiAckedToDequeued = Bytes.toBytes("semiAckedToDequeued");
    byte [] valueSemiAckedToAcked = Bytes.toBytes("semiAckedToAcked");

    // enqueue three entries
    assertTrue(queue.enqueue(new QueueEntry(valueSemiAckedTimeout), dirtyVersion).isSuccess());
    assertTrue(queue.enqueue(new QueueEntry(valueSemiAckedToDequeued), dirtyVersion).isSuccess());
    assertTrue(queue.enqueue(new QueueEntry(valueSemiAckedToAcked), dirtyVersion).isSuccess());

    // dequeue with the single consumer and FIFO partitioner
    QueueConfig config = new QueueConfig(PartitionerType.FIFO, true);
    QueueConsumer consumer = new QueueConsumer(0, 0, 1, config);

    // get the first entry
    DequeueResult result = queue.dequeue(consumer, dirtyReadPointer);
    assertTrue(result.toString(), result.isSuccess());
    assertTrue(Bytes.equals(result.getEntry().getData(), valueSemiAckedTimeout));
    // ack it but that's it
    queue.ack(result.getEntryPointer(), consumer, dirtyReadPointer);


    // dequeue again, should get second entry (first is semi-acked)
    result = queue.dequeue(consumer, dirtyReadPointer);
    assertTrue(result.toString(), result.isSuccess());
    assertTrue(Bytes.equals(result.getEntry().getData(), valueSemiAckedToDequeued));
    // ack it, then unack it
    queue.ack(result.getEntryPointer(), consumer, dirtyReadPointer);
    queue.unack(result.getEntryPointer(), consumer, dirtyReadPointer);


    // dequeue again, should get second entry again
    result = queue.dequeue(consumer, dirtyReadPointer);
    assertTrue(result.toString(), result.isSuccess());
    assertTrue(Bytes.equals(result.getEntry().getData(), valueSemiAckedToDequeued));
    // ack it, then finalize it
    queue.ack(result.getEntryPointer(), consumer, dirtyReadPointer);
    queue.finalize(result.getEntryPointer(), consumer, -1, dirtyReadPointer.getMaximum());


    // dequeue again, should get third entry
    result = queue.dequeue(consumer, dirtyReadPointer);
    assertTrue(result.toString(), result.isSuccess());
    assertTrue(Bytes.equals(result.getEntry().getData(), valueSemiAckedToAcked));
    // ack it, then finalize it
    queue.ack(result.getEntryPointer(), consumer, dirtyReadPointer);
    queue.finalize(result.getEntryPointer(), consumer, -1, dirtyReadPointer.getMaximum());

    // queue should be empty
    assertTrue(queue.dequeue(consumer, dirtyReadPointer).isEmpty());

    // since there are no pending entries, we can change our config
    QueueConfig newConfig = new QueueConfig(PartitionerType.FIFO, false);
    QueueConsumer newConsumer = new QueueConsumer(0, 0, 1, newConfig);
    assertTrue(queue.dequeue(newConsumer, dirtyReadPointer).isEmpty());

    // now sleep timeout+1 to allow semi-ack to timeout
    Thread.sleep(semiAckedTimeout + 1);

    // queue should be empty still, and both configs should work
    assertTrue(queue.dequeue(consumer, dirtyReadPointer).isEmpty());
    assertTrue(queue.dequeue(newConsumer, dirtyReadPointer).isEmpty());
  }

  @Test
  public void testSingleConsumerMulti() throws Exception {
    TTQueue queue = createQueue();
    ReadPointer readPointer = getCleanPointer();
    long version = readPointer.getMaximum();

    // enqueue ten entries
    int n=10;
    for (int i=0;i<n;i++) {
      assertTrue(queue.enqueue(new QueueEntry(Bytes.toBytes(i+1)), version).isSuccess());
    }

    QueueConfig config = new QueueConfig(PartitionerType.FIFO, false);
    // dequeue it with the single consumer and FIFO partitioner
    StatefulQueueConsumer consumer = new StatefulQueueConsumer(0, 0, 1, config);
    queue.configure(consumer);

    // verify it's the first value
    DequeueResult resultOne = queue.dequeue(consumer, readPointer);
    assertTrue(Bytes.equals(resultOne.getEntry().getData(), Bytes.toBytes(1)));

    // dequeue again without acking, async mode should get the second value
    DequeueResult resultTwo = queue.dequeue(consumer, readPointer);
    assertTrue(Bytes.equals(resultTwo.getEntry().getData(), Bytes.toBytes(2)));

    // ack result two
    queue.ack(resultTwo.getEntryPointer(), consumer, readPointer);
    queue.finalize(resultTwo.getEntryPointer(), consumer, -1, readPointer.getMaximum());

    // dequeue, should get third value
    DequeueResult resultThree = queue.dequeue(consumer, readPointer);
    assertTrue(Bytes.equals(resultThree.getEntry().getData(), Bytes.toBytes(3)));

    // ack
    queue.ack(resultThree.getEntryPointer(), consumer, readPointer);
    queue.finalize(resultThree.getEntryPointer(), consumer, -1, readPointer.getMaximum());

    // dequeue fourth
    DequeueResult resultFour = queue.dequeue(consumer, readPointer);
    assertTrue(Bytes.equals(resultFour.getEntry().getData(), Bytes.toBytes(4)));

    // dequeue five through ten, and ack them
    for (int i=5; i<11; i++) {
      DequeueResult result = queue.dequeue(consumer, readPointer);
      assertTrue(Bytes.equals(result.getEntry().getData(), Bytes.toBytes(i)));
      queue.ack(result.getEntryPointer(), consumer, readPointer);
      queue.finalize(result.getEntryPointer(), consumer, -1, readPointer.getMaximum());
    }

    // verify queue is empty (first and fourth not ackd but still dequeued)
    assertTrue(queue.dequeue(consumer, readPointer).isEmpty());

    // second and third ackd, another ack should fail
    // second and third ackd, another ack should fail
    try {
      queue.ack(resultTwo.getEntryPointer(), consumer, readPointer);
      fail("ack should fail.");
    } catch (OperationException e) {
      // expected
    }
    try {
      queue.ack(resultThree.getEntryPointer(), consumer, readPointer);
      fail("ack should fail.");
    } catch (OperationException e) {
      // expected
    }

    // first and fourth are not acked, ack should pass
    queue.ack(resultOne.getEntryPointer(), consumer, readPointer);
    queue.finalize(resultOne.getEntryPointer(), consumer, -1, readPointer.getMaximum());
    queue.ack(resultFour.getEntryPointer(), consumer, readPointer);
    queue.finalize(resultFour.getEntryPointer(), consumer, -1, readPointer.getMaximum());

    // queue still empty
    assertTrue(queue.dequeue(consumer, readPointer).isEmpty());
  }

  @Test
  public void testMultipleConsumerMultiTimeouts() throws Exception {
    final boolean singleEntry = false;
    TTQueue queue = createQueue();
    ReadPointer readPointer = getCleanPointer();
    long version = readPointer.getMaximum();

    // enqueue ten entries
    int n=10;
    for (int i=0;i<n;i++) {
      assertTrue(queue.enqueue(new QueueEntry(Bytes.toBytes(i+1)), version).isSuccess());
    }

    // dequeue it with the single consumer and FIFO partitioner
    QueueConfig config = new QueueConfig(PartitionerType.FIFO, singleEntry);
    QueueConsumer consumer = new QueueConsumer(0, 0, 1, config);

    // verify it's the first value
    DequeueResult resultOne = queue.dequeue(consumer, readPointer);
    assertTrue(Bytes.equals(resultOne.getEntry().getData(), Bytes.toBytes(1)));

    // dequeue again without acking, async mode should get the second value
    DequeueResult resultTwo = queue.dequeue(consumer, readPointer);
    assertTrue(Bytes.equals(resultTwo.getEntry().getData(), Bytes.toBytes(2)));

    // ack result two
    queue.ack(resultTwo.getEntryPointer(), consumer, readPointer);
    queue.finalize(resultTwo.getEntryPointer(), consumer, -1, readPointer.getMaximum());

    // dequeue, should get third value
    DequeueResult resultThree = queue.dequeue(consumer, readPointer);
    assertTrue(Bytes.equals(resultThree.getEntry().getData(), Bytes.toBytes(3)));

    // ack
    queue.ack(resultThree.getEntryPointer(), consumer, readPointer);
    queue.finalize(resultThree.getEntryPointer(), consumer, -1, readPointer.getMaximum());

    // dequeue fourth
    DequeueResult resultFour = queue.dequeue(consumer, readPointer);
    assertTrue(Bytes.equals(resultFour.getEntry().getData(), Bytes.toBytes(4)));

    // dequeue five through ten, and ack them
    for (int i=5; i<11; i++) {
      DequeueResult result = queue.dequeue(consumer, readPointer);
      assertTrue(Bytes.equals(result.getEntry().getData(), Bytes.toBytes(i)));
      queue.ack(result.getEntryPointer(), consumer, readPointer);
      queue.finalize(result.getEntryPointer(), consumer, -1, readPointer.getMaximum());
    }

    // verify queue is empty (first and fourth not ackd but still dequeued)
    assertTrue(queue.dequeue(consumer, readPointer).isEmpty());

    // second and third ackd, another ack should fail
    try {
      queue.ack(resultTwo.getEntryPointer(), consumer, readPointer);
      fail("ack should fail.");
    } catch (OperationException e) {
      // expected
    }
    try {
      queue.ack(resultThree.getEntryPointer(), consumer, readPointer);
      fail("ack should fail.");
    } catch (OperationException e) {
      // expected
    }

    // queue still empty
    assertTrue(queue.dequeue(consumer, readPointer).isEmpty());

    // now set the timeout and sleep for timeout + 1
    long oldTimeout = 0L;
    if (queue instanceof TTQueueOnVCTable) {
      oldTimeout = ((TTQueueOnVCTable)queue).maxAgeBeforeExpirationInMillis;
      ((TTQueueOnVCTable)queue).maxAgeBeforeExpirationInMillis = 50;
    } else if (queue instanceof TTQueueOnHBaseNative) {
      oldTimeout = ((TTQueueOnHBaseNative)queue).expirationConfig
          .getMaxAgeBeforeExpirationInMillis();
      ((TTQueueOnHBaseNative)queue).expirationConfig
          .setMaxAgeBeforeExpirationInMillis(50);
    }
    Thread.sleep(51);

    // two dequeues in a row should give values one and four
    DequeueResult resultOneB = queue.dequeue(consumer, readPointer);
    assertNotNull(resultOneB);
    assertTrue(resultOneB.isSuccess());
    assertTrue(Bytes.equals(resultOneB.getEntry().getData(), Bytes.toBytes(1)));
    DequeueResult resultFourB = queue.dequeue(consumer, readPointer);
    assertNotNull(resultFourB);
    assertTrue(resultFourB.isSuccess());
    assertTrue(Bytes.equals(resultFourB.getEntry().getData(), Bytes.toBytes(4)));

    // and then queue should be empty again
    assertTrue(queue.dequeue(consumer, readPointer).isEmpty());

    // first and fourth are not acked, ack should pass using either result
    queue.ack(resultOne.getEntryPointer(), consumer, readPointer);
    queue.finalize(resultOne.getEntryPointer(), consumer, -1, readPointer.getMaximum());
    queue.ack(resultFourB.getEntryPointer(), consumer, readPointer);
    queue.finalize(resultFourB.getEntryPointer(), consumer, -1, readPointer.getMaximum());

    // using other result version should fail second time
    try {
      queue.ack(resultOneB.getEntryPointer(), consumer, readPointer);
      fail("ack should fail.");
    } catch (OperationException e) {
      // expected
    }
    try {
      queue.ack(resultFour.getEntryPointer(), consumer, readPointer);
      fail("ack should fail.");
    } catch (OperationException e) {
      // expected
    }

    // restore timeout
    if (queue instanceof TTQueueOnVCTable) {
      ((TTQueueOnVCTable)queue).maxAgeBeforeExpirationInMillis = oldTimeout;
    } else if (queue instanceof TTQueueOnHBaseNative) {
      ((TTQueueOnHBaseNative)queue).expirationConfig
          .setMaxAgeBeforeExpirationInMillis(oldTimeout);
    }
  }

  @Test
  public void testSingleConsumerMultiEntry_Empty_ChangeToSingleConsumerSingleEntry()
      throws Exception {
    TTQueue queue = createQueue();
    ReadPointer readPointer = getCleanPointer();
    long version = readPointer.getMaximum();

    // enqueue 3 entries
    int n=3;
    for (int i=0;i<n;i++) {
      assertTrue(queue.enqueue(new QueueEntry(Bytes.toBytes(i+1)), version).isSuccess());
    }

    // dequeue it with the single consumer and FIFO partitioner
    QueueConfig multiConfig = new QueueConfig(PartitionerType.FIFO, false);
    QueueConsumer multiConsumer = new QueueConsumer(0, 0, 1, multiConfig);

    // verify it's the first value
    DequeueResult resultOne = queue.dequeue(multiConsumer, readPointer);
    assertTrue(Bytes.equals(resultOne.getEntry().getData(), Bytes.toBytes(1)));

    // dequeue again without acking, multi mode should get the second value
    DequeueResult resultTwo = queue.dequeue(multiConsumer, readPointer);
    assertTrue(Bytes.equals(resultTwo.getEntry().getData(), Bytes.toBytes(2)));

    // ack result two
    queue.ack(resultTwo.getEntryPointer(), multiConsumer, readPointer);
    queue.finalize(resultTwo.getEntryPointer(), multiConsumer, -1, readPointer.getMaximum());

    // dequeue again, multi mode should get the third value
    DequeueResult resultThree = queue.dequeue(multiConsumer, readPointer);
    assertTrue(Bytes.equals(resultThree.getEntry().getData(), Bytes.toBytes(3)));

    // ack result three
    queue.ack(resultThree.getEntryPointer(), multiConsumer, readPointer);
    queue.finalize(resultThree.getEntryPointer(), multiConsumer, -1, readPointer.getMaximum());

    // one is still not acked, queue is not empty

    // attempt to change to single entry mode should fail
    QueueConfig singleConfig = new QueueConfig(PartitionerType.FIFO, true);
    QueueConsumer singleConsumer = new QueueConsumer(0, 0, 1, singleConfig);
    try {
      queue.dequeue(singleConsumer, readPointer);
      fail("dequeue should fail because it changes single entry mode.");
    } catch (OperationException e) {
      // expected
    }

    // ack entry one
    queue.ack(resultOne.getEntryPointer(), multiConsumer, readPointer);
    queue.finalize(resultOne.getEntryPointer(), multiConsumer, -1, readPointer.getMaximum());

    // everything is empty now, should be able to change config
    assertTrue(queue.dequeue(singleConsumer, readPointer).isEmpty());

    // now we are empty, try to change modes now, should pass and be empty
    DequeueResult result = queue.dequeue(singleConsumer, readPointer);
    assertTrue(result.toString(), result.isEmpty());

  }

  @Test
  public void testSingleConsumerSingleEntryWithInvalid_Empty_ChangeSizeAndToMulti() throws Exception {
    TTQueue queue = createQueue();
    ReadPointer readPointer = getCleanPointer();
    long version = readPointer.getMaximum();

    // enqueue four entries
    int n=4;
    EnqueueResult [] results = new EnqueueResult[n];
    for (int i=0;i<n;i++) {
      results[i] = queue.enqueue(new QueueEntry(Bytes.toBytes(i+1)), version);
      assertTrue(results[i].isSuccess());
    }

    // invalidate number 3
    queue.invalidate(results[2].getEntryPointer(), version);

    // dequeue with a single consumer and FIFO partitioner
    QueueConfig multiConfig = new QueueConfig(PartitionerType.FIFO, false);
    QueueConfig singleConfig = new QueueConfig(PartitionerType.FIFO, true);
    QueueConsumer singleConsumer = new QueueConsumer(0, 0, 1, singleConfig);
    QueueConsumer multiConsumer = new QueueConsumer(0, 0, 1, multiConfig);

    // use single entry first

    // verify it's the first value
    DequeueResult resultOne = queue.dequeue(singleConsumer, readPointer);
    assertTrue(Bytes.equals(resultOne.getEntry().getData(), Bytes.toBytes(1)));

    // dequeue again without acking, singleEntry mode should get the first value again
    DequeueResult resultOneB = queue.dequeue(singleConsumer, readPointer);
    assertTrue(Bytes.equals(resultOneB.getEntry().getData(), Bytes.toBytes(1)));

    // ack result one
    queue.ack(resultOne.getEntryPointer(), singleConsumer, readPointer);
    queue.finalize(resultOne.getEntryPointer(), singleConsumer, -1, readPointer.getMaximum());

    // dequeue again without acking, get second value
    DequeueResult resultTwo = queue.dequeue(singleConsumer, readPointer);
    assertTrue(Bytes.equals(resultTwo.getEntry().getData(), Bytes.toBytes(2)));

    // dequeue should give us back the un-ack'd stuff still
    DequeueResult resultTwoB = queue.dequeue(singleConsumer, readPointer);
    assertNotNull(resultTwoB);
    assertTrue("expected 2, actual " + Bytes.toInt(resultTwoB.getEntry().getData()),
        Bytes.equals(resultTwoB.getEntry().getData(), Bytes.toBytes(2)));

    // same thing again
    DequeueResult resultTwoC = queue.dequeue(singleConsumer, readPointer);
    assertNotNull(resultTwoC);
    assertTrue(Bytes.equals(resultTwoC.getEntry().getData(), Bytes.toBytes(2)));

    // ack
    queue.ack(resultTwoB.getEntryPointer(), singleConsumer, readPointer);
    queue.finalize(resultTwoB.getEntryPointer(), singleConsumer, -1, readPointer.getMaximum());

    // dequeue again, should get four not three as it was invalidated
    DequeueResult resultFourA = queue.dequeue(singleConsumer, readPointer);
    assertNotNull(resultFourA);
    assertTrue("Expected to read 4 but read: " +
          Bytes.toInt(resultFourA.getEntry().getData()),
        Bytes.equals(resultFourA.getEntry().getData(), Bytes.toBytes(4)));

    // trying to change to multi now should fail
    try {
      queue.dequeue(multiConsumer, readPointer);
      fail("dequeue should fail because it changes to multi mode.");
    } catch (OperationException e) {
      // expected
    }

    // trying to change group size should also fail
    try {
      queue.dequeue(new QueueConsumer(0, 0, 2, singleConfig), readPointer);
      fail("dequeue should fail because it changes group size.");
    } catch (OperationException e) {
      // expected
    }

    // ack
    queue.ack(resultFourA.getEntryPointer(), singleConsumer, readPointer);
    queue.finalize(resultFourA.getEntryPointer(), singleConsumer, -1, readPointer.getMaximum());

    // empty
    assertTrue(queue.dequeue(singleConsumer, readPointer).isEmpty());

    // change modes to multi config and two consumer instances
    QueueConsumer [] consumers = new QueueConsumer[] {
        new QueueConsumer(0, 0, 2, multiConfig), new QueueConsumer(1, 0, 2, multiConfig)
    };

    // should be empty with new config, not failure
    assertTrue(queue.dequeue(consumers[0], readPointer).isEmpty());

    // enqueue three entries
    n=3;
    results = new EnqueueResult[n];
    for (int i=0;i<n;i++) {
      results[i] = queue.enqueue(new QueueEntry(Bytes.toBytes(i+1)), version);
      assertTrue(results[i].isSuccess());
    }

    // dequeue two with consumer 0, should get 1 and 2
    DequeueResult resultM0One = queue.dequeue(consumers[0], readPointer);
    assertTrue(resultM0One.isSuccess());
    assertTrue(Bytes.equals(resultM0One.getEntry().getData(), Bytes.toBytes(1)));
    DequeueResult resultM0Two = queue.dequeue(consumers[0], readPointer);
    assertTrue(resultM0Two.isSuccess());
    assertTrue(Bytes.equals(resultM0Two.getEntry().getData(), Bytes.toBytes(2)));

    // dequeue one with consumer 1, should get 3
    DequeueResult resultM1Three = queue.dequeue(consumers[1], readPointer);
    assertTrue(resultM1Three.isSuccess());
    assertTrue(Bytes.equals(resultM1Three.getEntry().getData(), Bytes.toBytes(3)));

    // consumer 0 and consumer 1 should see empty now
    assertTrue(queue.dequeue(consumers[0], readPointer).isEmpty());
    assertTrue(queue.dequeue(consumers[1], readPointer).isEmpty());

    // verify consumer 1 can't ack one of consumer 0s entries and vice versa
    try {
      queue.ack(resultM0One.getEntryPointer(), consumers[1], readPointer);
      fail("ack should fail with wrong consumer id.");
    } catch (OperationException e) {
      // expected
    }
    try {
      queue.ack(resultM1Three.getEntryPointer(), consumers[0], readPointer);
      fail("ack should fail with wrong consumer id.");
    } catch (OperationException e) {
      // expected
    }

    // ack everything correctly
    queue.ack(resultM0One.getEntryPointer(), consumers[0], readPointer);
    queue.finalize(resultM0One.getEntryPointer(), singleConsumer, -1, readPointer.getMaximum());
    queue.ack(resultM0Two.getEntryPointer(), consumers[0], readPointer);
    queue.finalize(resultM0Two.getEntryPointer(), singleConsumer, -1, readPointer.getMaximum());
    queue.ack(resultM1Three.getEntryPointer(), consumers[1], readPointer);
    queue.finalize(resultM1Three.getEntryPointer(), singleConsumer, -1, readPointer.getMaximum());

    // both still see empty
    assertTrue(queue.dequeue(consumers[0], readPointer).isEmpty());
    assertTrue(queue.dequeue(consumers[1], readPointer).isEmpty());
  }

  @Test
  public void testSingleConsumerSingleGroup_dynamicReconfig() throws Exception {
    TTQueue queue = createQueue();
    ReadPointer readPointer = getCleanPointer();
    long version = readPointer.getMaximum();

    // enqueue four entries
    int n=4;
    EnqueueResult [] results = new EnqueueResult[n];
    for (int i=0;i<n;i++) {
      results[i] = queue.enqueue(new QueueEntry(Bytes.toBytes(i+1)), version);
      assertTrue(results[i].isSuccess());
    }

    // single consumer in this test, switch between single and multi mode
    QueueConfig multiConfig = new QueueConfig(PartitionerType.FIFO, false);
    QueueConfig singleConfig = new QueueConfig(PartitionerType.FIFO, true);
    QueueConsumer singleConsumer = new QueueConsumer(0, 0, 1, singleConfig);
    QueueConsumer multiConsumer = new QueueConsumer(0, 0, 1, multiConfig);


    // use single config first

    // dequeue and ack the first entry, value = 1
    DequeueResult result = queue.dequeue(singleConsumer, readPointer);
    assertTrue(result.isSuccess());
    assertTrue(Bytes.equals(result.getEntry().getData(), Bytes.toBytes(1)));
    queue.ack(result.getEntryPointer(), singleConsumer, readPointer);
    queue.finalize(result.getEntryPointer(), singleConsumer, -1, readPointer.getMaximum());

    // changing configuration to multi should work fine, should get next entry
    // value = 2
    result = queue.dequeue(multiConsumer, readPointer);
    DequeueResult value2result = result;
    assertTrue(result.isSuccess());
    assertTrue(Bytes.equals(result.getEntry().getData(), Bytes.toBytes(2)));
    // but don't ack yet

    // changing configuration back to single should not work (pending entry)
    try {
      queue.dequeue(singleConsumer, readPointer);
      fail("dequeue should fail because it changes to single mode.");
    } catch (OperationException e) {
      // expected
    }

    // back to multi should work and give entry value = 3, ack it
    result = queue.dequeue(multiConsumer, readPointer);
    assertTrue(result.isSuccess());
    assertTrue(Bytes.equals(result.getEntry().getData(), Bytes.toBytes(3)));
    queue.ack(result.getEntryPointer(), singleConsumer, readPointer);

    // changing configuration back to single should still not work
    try {
      queue.dequeue(singleConsumer, readPointer);
      fail("dequeue should fail because it changes to single mode.");
    } catch (OperationException e) {
      // expected
    }

    // back to multi should work and give entry value = 4, ack it
    result = queue.dequeue(multiConsumer, readPointer);
    assertTrue(result.isSuccess());
    assertTrue(Bytes.equals(result.getEntry().getData(), Bytes.toBytes(4)));
    queue.ack(result.getEntryPointer(), singleConsumer, readPointer);

    // we still have value=2 pending but dequeue will return empty in multiEntry
    result = queue.dequeue(multiConsumer, readPointer);
    assertTrue(result.isEmpty());

    // but we can't change config because value=2 still pending
    try {
      queue.dequeue(singleConsumer, readPointer);
      fail("dequeue should fail because it changes to single mode.");
    } catch (OperationException e) {
      // expected
    }

    // now ack value=2
    queue.ack(value2result.getEntryPointer(), singleConsumer, readPointer);

    // nothing pending and empty, can change config
    result = queue.dequeue(singleConsumer, readPointer);
    assertTrue(result.isEmpty());

    // enqueue twice, dequeue/ack once
    queue.enqueue(new QueueEntry(Bytes.toBytes(5)), version);
    queue.enqueue(new QueueEntry(Bytes.toBytes(6)), version);
    result = queue.dequeue(singleConsumer, readPointer);
    assertTrue(result.isSuccess());
    assertTrue(Bytes.equals(result.getEntry().getData(), Bytes.toBytes(5)));
    queue.ack(result.getEntryPointer(), singleConsumer, readPointer);
    queue.finalize(result.getEntryPointer(), singleConsumer, -1, readPointer.getMaximum());

    // change config and dequeue
    result = queue.dequeue(multiConsumer, readPointer);
    assertTrue(result.isSuccess());
    assertTrue(Bytes.equals(result.getEntry().getData(), Bytes.toBytes(6)));
    queue.ack(result.getEntryPointer(), singleConsumer, readPointer);
    queue.finalize(result.getEntryPointer(), singleConsumer, -1, readPointer.getMaximum());

    // nothing pending and empty, can change config
    result = queue.dequeue(singleConsumer, readPointer);
    assertTrue(result.isEmpty());
  }

  @Test
  public void testMultiConsumerSingleGroup_dynamicReconfig() throws Exception {
    TTQueue queue = createQueue();
    ReadPointer readPointer = getCleanPointer();
    long version = readPointer.getMaximum();

    // enqueue one hundred entries
    int n=100;
    EnqueueResult [] results = new EnqueueResult[n];
    for (int i=0;i<n;i++) {
      results[i] = queue.enqueue(new QueueEntry(Bytes.toBytes(i+1)), version);
      assertTrue(results[i].isSuccess());
    }
    // we want to verify at the end of the test we acked every entry
    Set<Integer> acked = new TreeSet<Integer>();

    // use multi config
    PartitionerType hashPartitionerType = PartitionerType.HASH_ON_VALUE;
    QueueConfig config = new QueueConfig(hashPartitionerType, false);
    // two consumers with a hash partitioner, both single mode
    QueueConsumer consumer1 = new QueueConsumer(0, 0, 2, config);
    QueueConsumer consumer2 = new QueueConsumer(1, 0, 2, config);

    // dequeue all entries for consumer 1 but only ack until the first hole
    boolean ack = true;
    int last = -1;
    Map<Integer,QueueEntryPointer> consumer1unacked =
        new TreeMap<Integer,QueueEntryPointer>();
    while (true) {
      DequeueResult result = queue.dequeue(consumer1, readPointer);
      if (result.isEmpty()) break;
      assertTrue(result.isSuccess());
      int value = Bytes.toInt(result.getEntry().getData());
      // System.out.println("Consumer 1 dequeued value = "+ value);
      if (last > 0 && value != last + 1) ack = false;
      if (ack) {
        queue.ack(result.getEntryPointer(), consumer1, readPointer);
        queue.finalize(result.getEntryPointer(), consumer1, -1, readPointer.getMaximum());
        assertTrue(acked.add(value));
        // System.out.println("Consumer 1 acked value = "+ value);
        last = value;
      } else {
        consumer1unacked.put(value, result.getEntryPointer());
      }
    }

    // everything for consumer 1 is dequeued but not acked, there is a gap

    // we should not be able to reconfigure (try to introduce consumer 3)
    QueueConsumer consumer3 = new QueueConsumer(2, 0, 3, config);
    try {
      queue.dequeue(consumer3, readPointer);
      fail("dequeue should fail because it changes group size.");
    } catch (OperationException e) {
      // expected
    }

    // iterate back over unacked consumer 1 entries and ack everything
    for (Map.Entry<Integer,QueueEntryPointer> entry:
      consumer1unacked.entrySet()) {
      queue.ack(entry.getValue(), consumer1, readPointer);
      queue.finalize(entry.getValue(), consumer1, -1, readPointer.getMaximum());
      assertTrue(acked.add(entry.getKey()));
      // System.out.println("Consumer 1 acked value = "+ entry.getKey());
    }

    // now we can reconfigure to 3 consumers
    DequeueResult result = queue.dequeue(consumer3, readPointer);

    // dequeue/ack all entries with consumer 3
    while (true) {
      if (result.isEmpty()) break;
      assertTrue(result.isSuccess());
      int value = Bytes.toInt(result.getEntry().getData());
      queue.ack(result.getEntryPointer(), consumer3, readPointer);
      queue.finalize(result.getEntryPointer(), consumer3, -1, readPointer.getMaximum());
      assertTrue(acked.add(value));
      result = queue.dequeue(consumer3, readPointer);
    }

    // reconfigure again back to 2 and dequeue everything
    Map<Integer,QueueEntryPointer> consumer2unacked =
        new TreeMap<Integer,QueueEntryPointer>();
    while (true) {
      result = queue.dequeue(consumer2, readPointer);
      if (result.isEmpty()) break;
      assertTrue(result.isSuccess());
      consumer2unacked.put(Bytes.toInt(result.getEntry().getData()),
          result.getEntryPointer());
    }

    // should not be able to introduced consumer 4 (pending entries from 2)
    QueueConsumer consumer4 = new QueueConsumer(3, 0, 4, config);
    try {
      queue.dequeue(consumer4, readPointer);
      fail("dequeue should fail because it changes group size.");
    } catch (OperationException e) {
      // expected
    }

    // ack all entries with consumer 2
    for (Map.Entry<Integer,QueueEntryPointer> entry:
      consumer2unacked.entrySet()) {
      queue.ack(entry.getValue(), consumer2, readPointer);
      queue.finalize(entry.getValue(), consumer2, -1, readPointer.getMaximum());
      assertTrue(acked.add(entry.getKey()));
      //System.out.println("Consumer 2 acked value = "+ entry.getKey());
    }

    // now introduce consumer 4, should be valid but empty
    result = queue.dequeue(consumer4, readPointer);
    assertTrue(result.isEmpty());

    // size of set should be equal to number of entries
    assertEquals(n, acked.size());
  }

  @Test
  public void testSingleConsumerThreaded() throws Exception {
    TTQueue queue = createQueue();
    ReadPointer readPointer = getCleanPointer();
    long version = readPointer.getMaximum();

    byte [] valueOne = Bytes.toBytes("value1");
    byte [] valueTwo = Bytes.toBytes("value2");


    // dequeue it with the single consumer and FIFO partitioner
    QueueConfig config = new QueueConfig(PartitionerType.FIFO, true);
    QueueConsumer consumer = new QueueConsumer(0, 0, 1, config);
    queue.configure(consumer);

    // spawn a thread to dequeue
    QueueDequeuer dequeuer = new QueueDequeuer(queue, consumer, readPointer);
    dequeuer.start();

    // dequeuer should be empty
    assertNull(dequeuer.nonBlockDequeue());

    // trigger a dequeue
    assertTrue(dequeuer.triggerdequeue());
    waitForAndAssertCount(1, dequeuer.dequeueRunLoop);
    waitForAndAssertCount(0, dequeuer.dequeues);

    // nothing in queue so dequeuer should be empty
    DequeueResult result = dequeuer.blockdequeue(DEQUEUE_BLOCK_TIMEOUT_MS);
    assertNull(result);

    // enqueue
    assertTrue(queue.enqueue(new QueueEntry(valueOne), version).isSuccess());
    waitForAndAssertCount(1, dequeuer.dequeues);
    waitForAndAssertCount(2, dequeuer.dequeueRunLoop);

    // dequeuer will dequeue, but we should still be able to dequeue!
    result = queue.dequeue(consumer, readPointer);
    assertNotNull(result);
    assertTrue(Bytes.equals(result.getEntry().getData(), valueOne));

    // dequeuer should also have this loaded
    result = dequeuer.blockdequeue(DEQUEUE_BLOCK_TIMEOUT_MS);
    assertNotNull(result);
    assertTrue(Bytes.equals(result.getEntry().getData(), valueOne));

    // ack it!
    queue.ack(result.getEntryPointer(), consumer, readPointer);
    queue.finalize(result.getEntryPointer(), consumer, -1, readPointer.getMaximum());

    // trigger another dequeue
    assertTrue(dequeuer.triggerdequeue());
    waitForAndAssertCount(1, dequeuer.dequeues);
    // dequeuer had dequeueped and goes into its next loop
    waitForAndAssertCount(2, dequeuer.dequeueRunLoop);

    // nothing in queue so dequeuer should be empty
    result = dequeuer.blockdequeue(DEQUEUE_BLOCK_TIMEOUT_MS);
    assertNull(result);

    // enqueue
    assertTrue(queue.enqueue(new QueueEntry(valueTwo), version).isSuccess());
    waitForAndAssertCount(2, dequeuer.dequeues);
    // dequeuer had dequeueped and goes into its next loop
    waitForAndAssertCount(3, dequeuer.dequeueRunLoop);

    // dequeuer should have value2
    result = dequeuer.blockdequeue(DEQUEUE_BLOCK_TIMEOUT_MS);
    assertNotNull(result);
    assertTrue(Bytes.equals(result.getEntry().getData(), valueTwo));

    // trigger dequeuer again, should get the same one back
    assertTrue(dequeuer.triggerdequeue());
    waitForAndAssertCount(3, dequeuer.dequeues);
    // dequeuer had dequeueped and goes into its next loop
    waitForAndAssertCount(4, dequeuer.dequeueRunLoop);
    result = dequeuer.blockdequeue(DEQUEUE_BLOCK_TIMEOUT_MS);
    assertNotNull(result);
    assertTrue(Bytes.equals(result.getEntry().getData(), valueTwo));

    // ack it!
    queue.ack(result.getEntryPointer(), consumer, readPointer);
    queue.finalize(result.getEntryPointer(), consumer, -1, readPointer.getMaximum());

    // verify queue is empty
    assertTrue(queue.dequeue(consumer, readPointer).isEmpty());

    // shut down
    dequeuer.shutdown();
  }

  @Test
  public void testConcurrentEnqueueDequeue() throws Exception {
    final TTQueue queue = createQueue();
    final ReadPointer readPointer = getCleanPointer();
    final long version = readPointer.getMaximum();
    AtomicLong dequeueReturns = null;
    if (queue instanceof TTQueueOnVCTable) {
      dequeueReturns = ((TTQueueOnVCTable)queue).dequeueReturns;
    } else if (queue instanceof TTQueueOnHBaseNative) {
      dequeueReturns = ((TTQueueOnHBaseNative)queue).dequeueReturns;
    } else if (queue instanceof TTQueueNewOnVCTable) {
      dequeueReturns = ((TTQueueNewOnVCTable)queue).dequeueReturns;
    }

    assertNotNull(dequeueReturns);

    final int n = getNumIterations();

    // Create and start a thread that dequeues in a loop
    final QueueConfig config = new QueueConfig(PartitionerType.FIFO, true);
    final QueueConsumer consumer = new QueueConsumer(0, 0, 1, config);
    queue.configure(consumer);
    final AtomicBoolean stop = new AtomicBoolean(false);
    final Set<byte[]> dequeued = new TreeSet<byte[]>(Bytes.BYTES_COMPARATOR);
    final AtomicLong numEmpty = new AtomicLong(0);
    Thread dequeueThread = new Thread() {
      @Override
      public void run() {
        boolean lastSuccess = false;
        while (lastSuccess || !stop.get()) {
          DequeueResult result;
          try {
            result = queue.dequeue(consumer, readPointer);
          } catch (OperationException e) {
            System.out.println("DequeuePayload failed! " + e.getMessage());
            return;
          }
          if (result.isSuccess()) {
            dequeued.add(result.getEntry().getData());
            try {
              queue.ack(result.getEntryPointer(), consumer, readPointer);
              queue.finalize(result.getEntryPointer(), consumer, -1, readPointer.getMaximum());
            } catch (OperationException e) {
              fail("Queue ack or finalize failed: " + e.getMessage());
            }
            lastSuccess = true;
          } else {
            lastSuccess = false;
            numEmpty.incrementAndGet();
          }
        }
      }
    };
    dequeueThread.start();

    // After 10ms, should still have zero entries
    assertEquals(0, dequeued.size());

    // Start an enqueueThread to enqueue N entries
    Thread enqueueThread = new Thread() {
      @Override
      public void run() {
        for (int i=0; i<n; i++) {
          try {
            queue.enqueue(new QueueEntry(Bytes.toBytes(i)), version);
          } catch (OperationException e) {
            fail("EnqueuePayload got exception: " + e.getMessage());
          }
        }
      }
    };
    enqueueThread.start();

    // Join the enqueuer
    enqueueThread.join();

    // Tell the dequeuer to stop (once he gets an empty)
    Thread.sleep(200);
    stop.set(true);
    dequeueThread.join();
    System.out.println("DequeueThread is done.  Set size is " +
        dequeued.size() + ", Number of empty returns is " + numEmpty.get());

    // Should have dequeued n entries
    assertEquals(n, dequeued.size());

    // And dequeuedEntries should be >= n
    assertTrue("Expected dequeued >= n (dequeued=" + dequeueReturns.get() +
        ") (n=" + n + ")", n <= dequeueReturns.get());
  }

  // TODO revive this test when hash partitioning is working.
  // TODO This used to use long_mod, but I deleted that partitioner
  // TODO This does not work with round/robin nor fifo - can't guarantee that entry#i has value i
  @Test @Ignore
  public void testMultiConsumerMultiGroup() throws Exception {
    TTQueue queue = createQueue();
    ReadPointer readPointer = getCleanPointer();
    long version = readPointer.getMaximum();
    AtomicLong dequeueReturns = null;
    if (queue instanceof TTQueueOnVCTable) {
      dequeueReturns = ((TTQueueOnVCTable)queue).dequeueReturns;
    } else if (queue instanceof TTQueueOnHBaseNative) {
      dequeueReturns = ((TTQueueOnHBaseNative)queue).dequeueReturns;
    } else if (queue instanceof TTQueueNewOnVCTable) {
      dequeueReturns = ((TTQueueNewOnVCTable)queue).dequeueReturns;
    }

    assertNotNull(dequeueReturns);

    // Create 4 consumer groups with 4 consumers each
    int n = 4;
    QueueConsumer [][] consumers = new QueueConsumer[n][];
    for (int i=0; i<n; i++) {
      consumers[i] = new QueueConsumer[n];
      for (int j=0; j<n; j++) {
        consumers[i][j] = new QueueConsumer(j, i, n, new QueueConfig(PartitionerType.ROUND_ROBIN, true));
      }
    }

    // values are longs
    byte [][] values = new byte[n*n][];
    for (int i=0; i<n*n; i++) {
      values[i] = Bytes.toBytes((long)i);
    }


    // Start a dequeuer for every consumer!
    QueueDequeuer [][] dequeuers = new QueueDequeuer[n][];
    for (int i=0; i<n; i++) {
      dequeuers[i] = new QueueDequeuer[n];
      for (int j=0; j<n; j++) {
        dequeuers[i][j] = new QueueDequeuer(queue, consumers[i][j], readPointer);
        dequeuers[i][j].start();
        assertTrue(dequeuers[i][j].triggerdequeue());
      }
    }

    // No queue dequeue returns yet
    long expectedQueuedequeues = 0;
    waitForAndAssertCount(expectedQueuedequeues, dequeueReturns);

    // verify everyone is empty
    for (int i=0; i<n; i++) {
      for (int j=0; j<n; j++) {
        assertNull(dequeuers[i][j].blockdequeue(DEQUEUE_BLOCK_TIMEOUT_MS));
      }
    }

    // no dequeues yet
    long numdequeues = 0L;
    for (int i=0; i<n; i++) {
      for (int j=0; j<n; j++) {
        assertEquals(numdequeues, dequeuers[i][j].dequeues.get());
      }
    }

    @SuppressWarnings("unused")
    long numEnqueues = 0;
    // enqueue the first four values
    for (int i=0; i<n; i++) {
      assertTrue(queue.enqueue(new QueueEntry(values[i]), version).isSuccess());
      numEnqueues++;
    }

    // wait for n^2 more queuedequeue() returns
    expectedQueuedequeues += (n*n);
    waitForAndAssertCount(expectedQueuedequeues, dequeueReturns);

    // every dequeuer/consumer should have one result
    numdequeues++;
    for (int i=0; i<n; i++) {
      for (int j=0; j<n; j++) {
        waitForAndAssertCount(numdequeues, dequeuers[i][j].dequeues);
        DequeueResult result = dequeuers[i][j].blockdequeue(DEQUEUE_BLOCK_TIMEOUT_MS);
        assertNotNull(result);
        assertEquals(j, Bytes.toLong(result.getEntry().getData()));
      }
    }

    // trigger dequeues again, should get the same entries
    numdequeues++;
    for (int i=0; i<n; i++) {
      for (int j=0; j<n; j++) {
        assertTrue(dequeuers[i][j].triggerdequeue());
        waitForAndAssertCount(numdequeues, dequeuers[i][j].dequeues);
      }
    }

    // wait for 16 more queuedequeue() returns
    expectedQueuedequeues += (n*n);
    waitForAndAssertCount(expectedQueuedequeues, dequeueReturns);

    // every dequeuer/consumer should have one result
    for (int i=0; i<n; i++) {
      for (int j=0; j<n; j++) {
        DequeueResult result = dequeuers[i][j].blockdequeue(DEQUEUE_BLOCK_TIMEOUT_MS);
        assertNotNull(result);
        assertEquals(j, Bytes.toLong(result.getEntry().getData()));
      }
    }

    // directly dequeueping should also yield the same result
    for (int i=0; i<n; i++) {
      for (int j=0; j<n; j++) {
        DequeueResult result = queue.dequeue(consumers[i][j], readPointer);
        assertNotNull(result);
        assertTrue(result.isSuccess());
        assertEquals(j, Bytes.toLong(result.getEntry().getData()));
      }
    }

    // wait for 16 more queuedequeue() returns
    expectedQueuedequeues += (n*n);
    waitForAndAssertCount(expectedQueuedequeues, dequeueReturns);

    // ack it for groups(0,1) consumers(2,3)
    for (int i=0; i<n/2; i++) {
      for (int j=n/2; j<n; j++) {
        DequeueResult result = queue.dequeue(consumers[i][j], readPointer);
        assertNotNull(result);
        assertEquals(j, Bytes.toLong(result.getEntry().getData()));
        queue.ack(result.getEntryPointer(), consumers[i][j], readPointer);
        queue.finalize(result.getEntryPointer(), consumers[i][j], -1, readPointer.getMaximum());
        System.out.println("ACK: i=" + i + ", j=" + j);
      }
    }

    // wait for n more queuedequeue() returns
    expectedQueuedequeues += n;
    waitForAndAssertCount(expectedQueuedequeues, dequeueReturns);

    // trigger dequeuers
    numdequeues++;
    for (int i=0; i<n; i++) {
      for (int j=0; j<n; j++) {
        waitForAndAssertCount(numdequeues, dequeuers[i][j].dequeueRunLoop);
        assertTrue(dequeuers[i][j].triggerdequeue());
        waitForAndAssertCount(numdequeues, dequeuers[i][j].triggers);
      }
    }

    // wait for (n-1)(n) more queuedequeue() returns
    expectedQueuedequeues += (n*(n-1));
    waitForAndAssertCount(expectedQueuedequeues, dequeueReturns);

    // expect null for groups(0,1) consumers(2,3), same value for others
    // ack everyone not ackd
    for (int i=0; i<n; i++) {
      for (int j=0; j<n; j++) {
        if ((i == 0 || i == 1) && (j == 2 || j == 3)) {
          assertNull(dequeuers[i][j].blockdequeue(DEQUEUE_BLOCK_TIMEOUT_MS));
        } else {
          System.out.println("dequeue: i=" + i + ", j=" + j);
          DequeueResult result = queue.dequeue(consumers[i][j], readPointer);
          assertNotNull(result);
          assertEquals(j, Bytes.toLong(result.getEntry().getData()));
          queue.ack(result.getEntryPointer(), consumers[i][j], readPointer);
          queue.finalize(result.getEntryPointer(), consumers[i][j], -1, readPointer.getMaximum());
          // buffer of dequeuer should still have that result
          waitForAndAssertCount(numdequeues, dequeuers[i][j].dequeues);
          result = dequeuers[i][j].blockdequeue(DEQUEUE_BLOCK_TIMEOUT_MS);
          assertNotNull(result);
          assertEquals(j, Bytes.toLong(result.getEntry().getData()));
        }
      }
    }

    // wait for (n*(n-1)) more queuedequeue() returns
    expectedQueuedequeues += (n*(n-1));
    waitForAndAssertCount(expectedQueuedequeues, dequeueReturns);

    // trigger dequeues again, will get false for groups(0,1) consumers(2,3)
    for (int i=0; i<n; i++) {
      for (int j=0; j<n; j++) {
        boolean dequeueStatus = dequeuers[i][j].triggerdequeue();
        if ((i == 0 || i == 1) && (j == 2 || j == 3)) {
          assertFalse(dequeueStatus);
        } else {
          if (!dequeueStatus) System.out.println("Failed Trigger dequeue {i=" +
              i + ", j=" + j + "}");
          assertTrue("Expected to be able to trigger a dequeue but was not {i=" +
              i + ", j=" + j +"}", dequeueStatus);
        }
      }
    }
    // re-align counters so we can keep testing sanely
    // for groups(0,1) consumers(2,3)
    for (int i=0; i<n/2; i++) {
      for (int j=n/2; j<n; j++) {
        dequeuers[i][j].dequeues.incrementAndGet();
      }
    }

    // everyone should be empty
    for (int i=0; i<n; i++) {
      for (int j=0; j<n; j++) {
        assertNull(dequeuers[i][j].blockdequeue(DEQUEUE_BLOCK_TIMEOUT_MS));
      }
    }

    // enqueue everything!
    for (int i=0; i<n*n; i++) {
      assertTrue(queue.enqueue(new QueueEntry(values[i]), version).isSuccess());
      numEnqueues++;
    }

    // wait for n^2 more queuedequeue() wake-ups
    expectedQueuedequeues += (n*n);
    waitForAndAssertCount(expectedQueuedequeues, dequeueReturns);
    numdequeues++;

    // dequeue and ack everything.  each consumer should have 4 things!
    for (int i=0; i<n; i++) {
      for (int j=0; j<n; j++) {
        long localdequeues = numdequeues;
        for (int k=0; k<n; k++) {
          waitForAndAssertCount(localdequeues, dequeuers[i][j].dequeues);
          DequeueResult result = dequeuers[i][j].blockdequeue(DEQUEUE_BLOCK_TIMEOUT_MS);
          assertNotNull(result);
          assertEquals("i=" + i + ", j=" + j + ", k=" + k + ", threadid=" +
              dequeuers[i][j].getId(),
              (long)(k*n)+j, Bytes.toLong(result.getEntry().getData()));
          queue.ack(result.getEntryPointer(), consumers[i][j], readPointer);
          queue.finalize(result.getEntryPointer(), consumers[i][j], -1, readPointer.getMaximum());
          dequeuers[i][j].triggerdequeue();
          localdequeues++;
        }
      }
    }

    // everyone should be empty
    for (int i=0; i<n; i++) {
      for (int j=0; j<n; j++) {
        assertNull(dequeuers[i][j].blockdequeue(DEQUEUE_BLOCK_TIMEOUT_MS));
      }
    }

    // everyone should be empty
    for (int i=0; i<n; i++) {
      for (int j=0; j<n; j++) {
        dequeuers[i][j].shutdown();
      }
    }

    // check on the queue meta
    /* temporarily disable queue meta check during hbase native transition
    QueueMeta meta = queue.getQueueInfo();
    assertEquals(numEnqueues, meta.currentWritePointer);
    assertEquals(numEnqueues, meta.globalHeadPointer);
    assertEquals(n, meta.groups.length);
     */
  }

  private void waitForAndAssertCount(long expected, AtomicLong wakeUps) {
    long start = System.currentTimeMillis();
    long end = start + MAX_TIMEOUT_MS;
    while (expected > wakeUps.get() &&
        System.currentTimeMillis() < end) {
      try {
        Thread.sleep(DEQUEUE_BLOCK_TIMEOUT_MS);
      } catch (InterruptedException e) {
        e.printStackTrace();
      }
    }
    assertEquals("Exiting waitForWakeUps (expected=" + expected + ", " +
        "actual=" + wakeUps.get(), expected, wakeUps.get());
  }

  class QueueDequeuer extends Thread {

    private final TTQueue queue;
    private final QueueConsumer consumer;
    private final ReadPointer readPointer;

    private final AtomicBoolean dequeueTrigger = new AtomicBoolean(false);

    AtomicLong triggers = new AtomicLong(0);
    AtomicLong dequeues = new AtomicLong(0);
    AtomicLong dequeueRunLoop = new AtomicLong(0);

    private DequeueResult result;

    private boolean keepgoing = true;

    QueueDequeuer(TTQueue queue, QueueConsumer consumer, ReadPointer readPointer) {
      this.queue = queue;
      this.consumer = consumer;
      this.readPointer = readPointer;
      this.result = null;
    }

    DequeueResult nonBlockDequeue() {
      if (this.result == null) return null;
      DequeueResult ret = this.result;
      this.result = null;
      return ret;
    }

    DequeueResult blockdequeue(long timeout) {
      DequeueResult result = nonBlockDequeue();
      if (result != null) return result;
      long cur = System.currentTimeMillis();
      long end = cur + timeout;
      while (result == null && cur < end) {
        synchronized (this.dequeueTrigger) {
          try {
            this.dequeueTrigger.wait(timeout);
          } catch (InterruptedException e) {
            e.printStackTrace();
          }
        }
        result = nonBlockDequeue();
        cur = System.currentTimeMillis();
      }
      return result;
    }

    /**
     * trigger the thread to dequeue.
     * @return true if a dequeue was triggered, false if not
     */
    boolean triggerdequeue() {
      synchronized (this.dequeueTrigger) {
        if (this.dequeueTrigger.get()) {
          return false;
        }
        this.result = null;
        this.dequeueTrigger.set(true);
        this.dequeueTrigger.notifyAll();
        return true;
      }
    }

    public void shutdown() {
      this.keepgoing = false;
      interrupt();
    }

    @Override
    public void run() {
      while (this.keepgoing) {
        synchronized (this.dequeueTrigger) {
          this.dequeueRunLoop.incrementAndGet();
          while (!this.dequeueTrigger.get() && this.keepgoing) {
            try {
              this.dequeueTrigger.wait();
            } catch (InterruptedException e) {
              if (this.keepgoing) e.printStackTrace();
            }
          }
          this.triggers.incrementAndGet();
        }
        DequeueResult result = null;
        while ((result == null || result.isEmpty()) && this.keepgoing) {
          try {
            result = this.queue.dequeue(this.consumer, this.readPointer);
          } catch (OperationException e) {
            fail("DequeuePayload failed with exception: " + e.getMessage());
          }
        }
        this.dequeueTrigger.set(false);
        this.result = result;
        this.dequeues.incrementAndGet();
      }
    }
  } // end of class QueueDequeuer
}<|MERGE_RESOLUTION|>--- conflicted
+++ resolved
@@ -145,11 +145,7 @@
 
 //    QueueConfig config = new QueueConfig(PartitionerType.FIFO, true);
     QueueConfig config = new QueueConfig(PartitionerType.FIFO, true);
-<<<<<<< HEAD
-    QueueConsumer consumer = new QueueConsumer(0, 0, 1, config);
-=======
     QueueConsumer consumer = new StatefulQueueConsumer(0, 0, 1, config);
->>>>>>> d7d4043d
 
     // first try with evict-on-ack off
     TTQueue queueNormal = createQueue();
@@ -175,25 +171,17 @@
         queueNormal.dequeue(consumer, dirtyReadPointer).isEmpty());
 
     // dequeue with new consumer still has entries (expected)
-<<<<<<< HEAD
-    DequeueResult result = queueNormal.dequeue(new QueueConsumer(0, 1, 1, config), dirtyReadPointer);
-=======
     consumer = new QueueConsumer(0, 1, 1, config);
     queueNormal.configure(consumer);
     DequeueResult result = queueNormal.dequeue(consumer, dirtyReadPointer);
->>>>>>> d7d4043d
     assertFalse(result.isEmpty());
     assertEquals(0, Bytes.toInt(result.getEntry().getData()));
 
     // now do it again with evict-on-ack turned on
     TTQueue queueEvict = createQueue();
     numGroups = 1;
-<<<<<<< HEAD
-    consumer = new QueueConsumer(0, 0, 1, config);
-=======
     consumer = new StatefulQueueConsumer(0, 0, 1, config);
     queueEvict.configure(consumer);
->>>>>>> d7d4043d
 
     // enqueue 10 things
     for (int i=0; i<10; i++) {
@@ -212,13 +200,9 @@
         queueEvict.dequeue(consumer, dirtyReadPointer).isEmpty());
 
     // dequeue with new consumer IS NOW EMPTY!
-<<<<<<< HEAD
-    result = queueEvict.dequeue(new QueueConsumer(0, 2, 1, config), dirtyReadPointer);
-=======
     consumer = new QueueConsumer(0, 2, 1, config);
     queueEvict.configure(consumer);
     result = queueEvict.dequeue(consumer, dirtyReadPointer);
->>>>>>> d7d4043d
     assertTrue(result.toString(), result.isEmpty());
 
 
