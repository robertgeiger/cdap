/*
 * Copyright 2012-2013 Continuuity,Inc. All Rights Reserved.
 */
package com.continuuity.metrics.query;

import com.continuuity.common.http.core.AbstractHttpHandler;
import com.continuuity.common.http.core.HttpResponder;
import com.continuuity.common.metrics.MetricsScope;
import com.continuuity.common.queue.QueueName;
import com.continuuity.metrics.data.AggregatesScanResult;
import com.continuuity.metrics.data.AggregatesScanner;
import com.continuuity.metrics.data.AggregatesTable;
import com.continuuity.metrics.data.MetricsScanQuery;
import com.continuuity.metrics.data.MetricsScanQueryBuilder;
import com.continuuity.metrics.data.MetricsScanner;
import com.continuuity.metrics.data.MetricsTableFactory;
import com.continuuity.metrics.data.TimeSeriesTable;
import com.continuuity.metrics.data.TimeValue;
import com.continuuity.metrics.data.TimeValueAggregator;
import com.google.common.base.Charsets;
import com.google.common.base.Function;
import com.google.common.base.Splitter;
import com.google.common.base.Throwables;
import com.google.common.cache.CacheBuilder;
import com.google.common.cache.CacheLoader;
import com.google.common.cache.LoadingCache;
import com.google.common.collect.ImmutableList;
import com.google.common.collect.Iterables;
import com.google.common.collect.Iterators;
import com.google.common.collect.Lists;
import com.google.common.collect.PeekingIterator;
import com.google.common.collect.Sets;
import com.google.common.reflect.TypeToken;
import com.google.gson.Gson;
import com.google.gson.JsonArray;
import com.google.gson.JsonNull;
import com.google.gson.JsonObject;
import com.google.inject.Inject;
import org.jboss.netty.buffer.ChannelBuffer;
import org.jboss.netty.buffer.ChannelBufferInputStream;
import org.jboss.netty.handler.codec.http.HttpHeaders;
import org.jboss.netty.handler.codec.http.HttpRequest;
import org.jboss.netty.handler.codec.http.HttpResponseStatus;
import org.slf4j.Logger;
import org.slf4j.LoggerFactory;

import javax.ws.rs.POST;
import javax.ws.rs.Path;
import java.io.IOException;
import java.io.InputStreamReader;
import java.io.Reader;
import java.net.URI;
import java.util.Iterator;
import java.util.List;
<<<<<<< HEAD
=======
import java.util.Set;
>>>>>>> ca822f00

/**
 * Class for handling batch requests for metrics data of the {@link MetricsScope#REACTOR} scope.
 */
@Path("/metrics")
public final class BatchMetricsHandler extends AbstractHttpHandler {

  private static final Logger LOG = LoggerFactory.getLogger(BatchMetricsHandler.class);
  private static final String CONTENT_TYPE_JSON = "application/json";
  private static final Gson GSON = new Gson();

  // Function to map URI into MetricRequest by parsing the URI.
  private static final Function<URI, MetricsRequest> URI_TO_METRIC_REQUEST = new Function<URI, MetricsRequest>() {
    @Override
    public MetricsRequest apply(URI input) {
      try {
        return MetricsRequestParser.parse(input);
      } catch (IllegalArgumentException e) {
        LOG.error("Failed to parse request: {}", input, e);
        throw Throwables.propagate(e);
      }
    }
  };

  // It's a cache from metric table resolution to MetricsTable
  private final LoadingCache<Integer, TimeSeriesTable> metricsTableCache;
  private final AggregatesTable aggregatesTable;

  @Inject
  public BatchMetricsHandler(final MetricsTableFactory metricsTableFactory) {
    this.metricsTableCache = CacheBuilder.newBuilder().build(new CacheLoader<Integer, TimeSeriesTable>() {
      @Override
      public TimeSeriesTable load(Integer key) throws Exception {
        return metricsTableFactory.createTimeSeries(MetricsScope.REACTOR.name(), key);
      }
    });
    this.aggregatesTable = metricsTableFactory.createAggregates(MetricsScope.REACTOR.name());
  }

  @POST
  public void handleBatch(HttpRequest request, HttpResponder responder) throws IOException {
    if (!CONTENT_TYPE_JSON.equals(request.getHeader(HttpHeaders.Names.CONTENT_TYPE))) {
      responder.sendError(HttpResponseStatus.UNSUPPORTED_MEDIA_TYPE, "Only " + CONTENT_TYPE_JSON + " is supported.");
      return;
    }

    List<MetricsRequest> metricsRequests;
    try {
      metricsRequests = decodeRequests(request.getContent());
    } catch (Throwable t) {
      responder.sendError(HttpResponseStatus.BAD_REQUEST, "Invalid request: " + t.getMessage());
      return;
    }

    // Pretty ugly logic now. Need to refactor
    JsonArray output = new JsonArray();
    for (MetricsRequest metricsRequest : metricsRequests) {
      Object resultObj = null;
      if (metricsRequest.getType() == MetricsRequest.Type.TIME_SERIES) {
        TimeSeriesResponse.Builder builder = TimeSeriesResponse.builder(metricsRequest.getStartTime(),
                                                                        metricsRequest.getEndTime());
<<<<<<< HEAD
        // Busyness is a special case that computes from multiple timeseries.
        if ("process.busyness".equals(metricsRequest.getMetricPrefix())) {
          MetricsScanQuery scanQuery = new MetricsScanQueryBuilder()
            .setContext(metricsRequest.getContextPrefix())
            .setMetric("process.tuples.read")
            .build(metricsRequest.getStartTime(), metricsRequest.getEndTime());

          PeekingIterator<TimeValue> tuplesReadItor = Iterators.peekingIterator(queryTimeSeries(scanQuery));

          scanQuery = new MetricsScanQueryBuilder()
            .setContext(metricsRequest.getContextPrefix())
            .setMetric("process.events.processed")
            .build(metricsRequest.getStartTime(), metricsRequest.getEndTime());

          PeekingIterator<TimeValue> eventsProcessedItor = Iterators.peekingIterator(queryTimeSeries(scanQuery));

          for (int i = 0; i < metricsRequest.getCount(); i++) {
            long resultTime = metricsRequest.getStartTime() + i;
            int tupleRead = 0;
            int eventProcessed = 0;
            if (tuplesReadItor.hasNext() && tuplesReadItor.peek().getTime() == resultTime) {
              tupleRead = tuplesReadItor.next().getValue();
            }
            if (eventsProcessedItor.hasNext() && eventsProcessedItor.peek().getTime() == resultTime) {
              eventProcessed = eventsProcessedItor.next().getValue();
            }
            if (eventProcessed != 0) {
              int busyness = (int) ((float) tupleRead / eventProcessed * 100);
              builder.addData(resultTime, busyness > 100 ? 100 : busyness);
            } else {
              builder.addData(resultTime, 0);
            }
          }
=======

        // Special metrics handle that requires computation from multiple time series.
        if ("process.busyness".equals(metricsRequest.getMetricPrefix())) {
          computeProcessBusyness(metricsRequest, builder);
>>>>>>> ca822f00
        } else {
          MetricsScanQuery scanQuery = new MetricsScanQueryBuilder()
            .setContext(metricsRequest.getContextPrefix())
            .setMetric(metricsRequest.getMetricPrefix())
            .setTag(metricsRequest.getTagPrefix())
            .build(metricsRequest.getStartTime(), metricsRequest.getEndTime());

          PeekingIterator<TimeValue> timeValueItor = Iterators.peekingIterator(queryTimeSeries(scanQuery));

          for (int i = 0; i < metricsRequest.getCount(); i++) {
            long resultTime = metricsRequest.getStartTime() + i;

            if (timeValueItor.hasNext() && timeValueItor.peek().getTime() == resultTime) {
              builder.addData(resultTime, timeValueItor.next().getValue());
              continue;
            }
            builder.addData(resultTime, 0);
          }
        }
        resultObj = builder.build();

      } else if (metricsRequest.getType() == MetricsRequest.Type.AGGREGATE) {
        // Special metrics handle that requires computation from multiple aggregates results.
        if ("process.events.pending".equals(metricsRequest.getMetricPrefix())) {
          resultObj = computeQueueLength(metricsRequest);
        } else {
          resultObj = getAggregates(metricsRequest);
        }
      }

      JsonObject json = new JsonObject();
      json.addProperty("path", metricsRequest.getRequestURI().toString());
      json.add("result", GSON.toJsonTree(resultObj));
      json.add("error", JsonNull.INSTANCE);

      output.add(json);
    }

    responder.sendJson(HttpResponseStatus.OK, output);
  }

  private void computeProcessBusyness(MetricsRequest metricsRequest, TimeSeriesResponse.Builder builder) {
    MetricsScanQuery scanQuery = new MetricsScanQueryBuilder()
      .setContext(metricsRequest.getContextPrefix())
      .setMetric("process.tuples.read")
      .build(metricsRequest.getStartTime(), metricsRequest.getEndTime());

    PeekingIterator<TimeValue> tuplesReadItor = Iterators.peekingIterator(queryTimeSeries(scanQuery));

    scanQuery = new MetricsScanQueryBuilder()
      .setContext(metricsRequest.getContextPrefix())
      .setMetric("process.events.processed")
      .build(metricsRequest.getStartTime(), metricsRequest.getEndTime());

    PeekingIterator<TimeValue> eventsProcessedItor = Iterators.peekingIterator(queryTimeSeries(scanQuery));

    for (int i = 0; i < metricsRequest.getCount(); i++) {
      long resultTime = metricsRequest.getStartTime() + i;
      int tupleRead = 0;
      int eventProcessed = 0;
      if (tuplesReadItor.hasNext() && tuplesReadItor.peek().getTime() == resultTime) {
        tupleRead = tuplesReadItor.next().getValue();
      }
      if (eventsProcessedItor.hasNext() && eventsProcessedItor.peek().getTime() == resultTime) {
        eventProcessed = eventsProcessedItor.next().getValue();
      }
      if (eventProcessed != 0) {
        int busyness = (int) ((float) tupleRead / eventProcessed * 100);
        builder.addData(resultTime, busyness > 100 ? 100 : busyness);
      } else {
        builder.addData(resultTime, 0);
      }
    }
  }

  private Object computeQueueLength(MetricsRequest metricsRequest) {
    // First scan the ack to get an aggregate and also names of queues.
    AggregatesScanner scanner = aggregatesTable.scan(metricsRequest.getContextPrefix(),
                                                     "q.ack",
                                                     metricsRequest.getRunId(),
                                                     metricsRequest.getTagPrefix());
    long ack = 0;
    Set<QueueName> queueNames = Sets.newHashSet();
    while (scanner.hasNext()) {
      AggregatesScanResult scanResult = scanner.next();
      ack += scanResult.getValue();
      queueNames.add(QueueName.from(URI.create(scanResult.getMetric().substring("q.ack.".length()))));
    }

    // For each queue, get the enqueue aggregate
    long enqueue = 0;
    for (QueueName queueName : queueNames) {
      if (queueName.isStream()) {
        // It's a stream, use stream context
        enqueue += sumAll(aggregatesTable.scan("-.stream", "q.enqueue." + queueName.toString()));
      } else {
        // Construct query context from the queue name and the request context
        // This is hacky. Need a refactor of how metrics, queue and opex interact
        String contextPrefix = metricsRequest.getContextPrefix();
        String appId = contextPrefix.substring(0, contextPrefix.indexOf('.'));
        String flowId = queueName.toURI().getHost();
        String flowletId = Splitter.on('/').omitEmptyStrings().split(queueName.toURI().getPath()).iterator().next();
        // The paths would be /flowId/flowletId/queueSimpleName
        enqueue += sumAll(aggregatesTable.scan(String.format("%s.f.%s.%s", appId, flowId, flowletId),
                                               "q.enqueue." + queueName.toString()));
      }
    }

    long len = enqueue - ack;
    return new AggregateResponse(len >= 0 ? len : 0);
  }

  private Iterator<TimeValue> queryTimeSeries(MetricsScanQuery scanQuery) {
    List<Iterable<TimeValue>> timeValues = Lists.newArrayList();
    MetricsScanner scanner = metricsTableCache.getUnchecked(1).scan(scanQuery);
    while (scanner.hasNext()) {
      timeValues.add(scanner.next());
    }

    return new TimeValueAggregator(timeValues).iterator();
  }

  /**
   * Decodes the batch request.
   *
   * @return a List of String containing all requests from the batch.
   */
  private List<MetricsRequest> decodeRequests(ChannelBuffer content) throws IOException {
    Reader reader = new InputStreamReader(new ChannelBufferInputStream(content), Charsets.UTF_8);
    try {
      List<URI> uris = GSON.fromJson(reader, new TypeToken<List<URI>>() {}.getType());
      LOG.trace("Requests: {}", uris);
      return ImmutableList.copyOf(Iterables.transform(uris, URI_TO_METRIC_REQUEST));
    } finally {
      reader.close();
    }
  }

  private AggregateResponse getAggregates(MetricsRequest request) {
    AggregatesScanner scanner = aggregatesTable.scan(request.getContextPrefix(), request.getMetricPrefix(),
                                                     request.getRunId(), request.getTagPrefix());
    return new AggregateResponse(sumAll(scanner));
  }

  private long sumAll(AggregatesScanner scanner) {
    long value = 0;
    while (scanner.hasNext()) {
      value += scanner.next().getValue();
    }
    return value;
  }
}<|MERGE_RESOLUTION|>--- conflicted
+++ resolved
@@ -52,10 +52,7 @@
 import java.net.URI;
 import java.util.Iterator;
 import java.util.List;
-<<<<<<< HEAD
-=======
 import java.util.Set;
->>>>>>> ca822f00
 
 /**
  * Class for handling batch requests for metrics data of the {@link MetricsScope#REACTOR} scope.
@@ -117,46 +114,9 @@
       if (metricsRequest.getType() == MetricsRequest.Type.TIME_SERIES) {
         TimeSeriesResponse.Builder builder = TimeSeriesResponse.builder(metricsRequest.getStartTime(),
                                                                         metricsRequest.getEndTime());
-<<<<<<< HEAD
-        // Busyness is a special case that computes from multiple timeseries.
-        if ("process.busyness".equals(metricsRequest.getMetricPrefix())) {
-          MetricsScanQuery scanQuery = new MetricsScanQueryBuilder()
-            .setContext(metricsRequest.getContextPrefix())
-            .setMetric("process.tuples.read")
-            .build(metricsRequest.getStartTime(), metricsRequest.getEndTime());
-
-          PeekingIterator<TimeValue> tuplesReadItor = Iterators.peekingIterator(queryTimeSeries(scanQuery));
-
-          scanQuery = new MetricsScanQueryBuilder()
-            .setContext(metricsRequest.getContextPrefix())
-            .setMetric("process.events.processed")
-            .build(metricsRequest.getStartTime(), metricsRequest.getEndTime());
-
-          PeekingIterator<TimeValue> eventsProcessedItor = Iterators.peekingIterator(queryTimeSeries(scanQuery));
-
-          for (int i = 0; i < metricsRequest.getCount(); i++) {
-            long resultTime = metricsRequest.getStartTime() + i;
-            int tupleRead = 0;
-            int eventProcessed = 0;
-            if (tuplesReadItor.hasNext() && tuplesReadItor.peek().getTime() == resultTime) {
-              tupleRead = tuplesReadItor.next().getValue();
-            }
-            if (eventsProcessedItor.hasNext() && eventsProcessedItor.peek().getTime() == resultTime) {
-              eventProcessed = eventsProcessedItor.next().getValue();
-            }
-            if (eventProcessed != 0) {
-              int busyness = (int) ((float) tupleRead / eventProcessed * 100);
-              builder.addData(resultTime, busyness > 100 ? 100 : busyness);
-            } else {
-              builder.addData(resultTime, 0);
-            }
-          }
-=======
-
         // Special metrics handle that requires computation from multiple time series.
         if ("process.busyness".equals(metricsRequest.getMetricPrefix())) {
           computeProcessBusyness(metricsRequest, builder);
->>>>>>> ca822f00
         } else {
           MetricsScanQuery scanQuery = new MetricsScanQueryBuilder()
             .setContext(metricsRequest.getContextPrefix())
