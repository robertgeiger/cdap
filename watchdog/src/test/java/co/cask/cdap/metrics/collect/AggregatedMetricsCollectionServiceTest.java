/*
 * Copyright 2014 Cask Data, Inc.
 *
 * Licensed under the Apache License, Version 2.0 (the "License"); you may not
 * use this file except in compliance with the License. You may obtain a copy of
 * the License at
 *
 * http://www.apache.org/licenses/LICENSE-2.0
 *
 * Unless required by applicable law or agreed to in writing, software
 * distributed under the License is distributed on an "AS IS" BASIS, WITHOUT
 * WARRANTIES OR CONDITIONS OF ANY KIND, either express or implied. See the
 * License for the specific language governing permissions and limitations under
 * the License.
 */
package co.cask.cdap.metrics.collect;

import co.cask.cdap.common.metrics.MetricsScope;
import co.cask.cdap.metrics.transport.MetricsRecord;
import co.cask.cdap.metrics.transport.TagMetric;
import co.cask.cdap.test.SlowTests;
import com.google.common.collect.ImmutableMap;
import com.google.common.collect.Iterators;
import com.google.common.collect.Maps;
import org.junit.Assert;
import org.junit.Test;
import org.junit.experimental.categories.Category;

import java.util.Iterator;
import java.util.Map;
import java.util.concurrent.BlockingQueue;
import java.util.concurrent.LinkedBlockingQueue;
import java.util.concurrent.TimeUnit;

/**
 * Testing the basic properties of the {@link AggregatedMetricsCollectionService}.
 */
public class AggregatedMetricsCollectionServiceTest {

  @Category(SlowTests.class)
  @Test
  public void testPublish() throws InterruptedException {
    final BlockingQueue<MetricsRecord> published = new LinkedBlockingQueue<MetricsRecord>();

    AggregatedMetricsCollectionService service = new AggregatedMetricsCollectionService() {
      @Override
      protected void publish(MetricsScope scope, Iterator<MetricsRecord> metrics) {
        Iterators.addAll(published, metrics);
      }

      @Override
      protected Scheduler scheduler() {
        return Scheduler.newFixedRateSchedule(5, 1, TimeUnit.SECONDS);
      }
    };

    service.startAndWait();
    try {
      // Publish couple metrics, they should be aggregated.
<<<<<<< HEAD
      // note: verifying that int overflow is fine as it should be stored as long
      service.getCollector(MetricsScope.REACTOR, "context", "runId").increment("metric", Integer.MAX_VALUE);
      service.getCollector(MetricsScope.REACTOR, "context", "runId").increment("metric", 2);
      service.getCollector(MetricsScope.REACTOR, "context", "runId").increment("metric", 3);
      service.getCollector(MetricsScope.REACTOR, "context", "runId").increment("metric", 4);
=======
      service.getCollector(MetricsScope.SYSTEM, "context", "runId").increment("metric", 1);
      service.getCollector(MetricsScope.SYSTEM, "context", "runId").increment("metric", 2);
      service.getCollector(MetricsScope.SYSTEM, "context", "runId").increment("metric", 3);
      service.getCollector(MetricsScope.SYSTEM, "context", "runId").increment("metric", 4);
>>>>>>> d59ef801

      MetricsRecord record = published.poll(10, TimeUnit.SECONDS);
      Assert.assertNotNull(record);
      Assert.assertEquals(((long) Integer.MAX_VALUE) + 9L, record.getValue());

      // No publishing for 0 value metrics
      Assert.assertNull(published.poll(3, TimeUnit.SECONDS));

      // Publish a metric and wait for it so that we know there is around 1 second to publish more metrics to test.
      service.getCollector(MetricsScope.SYSTEM, "context", "runId").increment("metric", 1);
      Assert.assertNotNull(published.poll(3, TimeUnit.SECONDS));

      // Publish metrics with tags
      service.getCollector(MetricsScope.SYSTEM, "context", "runId").increment("metric", 3, "tag1", "tag2");
      service.getCollector(MetricsScope.SYSTEM, "context", "runId").increment("metric", 4, "tag2", "tag3");

      record = published.poll(3, TimeUnit.SECONDS);
      Assert.assertNotNull(record);
      Assert.assertEquals(7, record.getValue());

      // Verify tags are aggregated individually.
      Map<String, Long> tagMetrics = Maps.newHashMap();
      for (TagMetric tagMetric : record.getTags()) {
        tagMetrics.put(tagMetric.getTag(), tagMetric.getValue());
      }
      Assert.assertEquals(ImmutableMap.of("tag1", 3L, "tag2", 7L, "tag3", 4L), tagMetrics);

    } finally {
      service.stopAndWait();
    }
  }
}<|MERGE_RESOLUTION|>--- conflicted
+++ resolved
@@ -57,18 +57,10 @@
     service.startAndWait();
     try {
       // Publish couple metrics, they should be aggregated.
-<<<<<<< HEAD
-      // note: verifying that int overflow is fine as it should be stored as long
-      service.getCollector(MetricsScope.REACTOR, "context", "runId").increment("metric", Integer.MAX_VALUE);
-      service.getCollector(MetricsScope.REACTOR, "context", "runId").increment("metric", 2);
-      service.getCollector(MetricsScope.REACTOR, "context", "runId").increment("metric", 3);
-      service.getCollector(MetricsScope.REACTOR, "context", "runId").increment("metric", 4);
-=======
-      service.getCollector(MetricsScope.SYSTEM, "context", "runId").increment("metric", 1);
+      service.getCollector(MetricsScope.SYSTEM, "context", "runId").increment("metric", Integer.MAX_VALUE);
       service.getCollector(MetricsScope.SYSTEM, "context", "runId").increment("metric", 2);
       service.getCollector(MetricsScope.SYSTEM, "context", "runId").increment("metric", 3);
       service.getCollector(MetricsScope.SYSTEM, "context", "runId").increment("metric", 4);
->>>>>>> d59ef801
 
       MetricsRecord record = published.poll(10, TimeUnit.SECONDS);
       Assert.assertNotNull(record);
