--- conflicted
+++ resolved
@@ -39,7 +39,6 @@
 import co.cask.cdap.templates.etl.realtime.config.ETLRealtimeConfig;
 import com.google.common.base.Preconditions;
 import com.google.common.base.Throwables;
-import com.google.common.collect.Iterables;
 import com.google.common.collect.Lists;
 import com.google.common.reflect.TypeToken;
 import com.google.gson.Gson;
@@ -63,18 +62,13 @@
   private RealtimeSource source;
   private RealtimeSink sink;
   private List<TransformStage> transforms;
-<<<<<<< HEAD
   private List<Metrics> transformMetrics;
   private DatasetContext datasetContext;
   private TransformExecutor transformExecutor;
   private DefaultEmitter sourceEmitter;
-  private Metrics metrics;
-=======
-  private TransformExecutor transformExecutor;
-  private DefaultEmitter defaultEmitter;
   private String stateStoreKey;
   private byte[] stateStoreKeyBytes;
->>>>>>> 9ceffd93
+  private Metrics metrics;
 
   private volatile boolean running;
 
