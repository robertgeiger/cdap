/*
 * Copyright © 2014 Cask Data, Inc.
 *
 * Licensed under the Apache License, Version 2.0 (the "License"); you may not
 * use this file except in compliance with the License. You may obtain a copy of
 * the License at
 *
 * http://www.apache.org/licenses/LICENSE-2.0
 *
 * Unless required by applicable law or agreed to in writing, software
 * distributed under the License is distributed on an "AS IS" BASIS, WITHOUT
 * WARRANTIES OR CONDITIONS OF ANY KIND, either express or implied. See the
 * License for the specific language governing permissions and limitations under
 * the License.
 */

package co.cask.cdap.data.runtime;

import co.cask.cdap.api.dataset.module.DatasetDefinitionRegistry;
import co.cask.cdap.api.dataset.module.DatasetModule;
import co.cask.cdap.common.conf.Constants;
import co.cask.cdap.data2.datafabric.dataset.service.DatasetService;
import co.cask.cdap.data2.datafabric.dataset.service.executor.DatasetAdminOpHTTPHandler;
import co.cask.cdap.data2.datafabric.dataset.service.executor.DatasetAdminOpHTTPHandlerV2;
import co.cask.cdap.data2.datafabric.dataset.service.executor.DatasetOpExecutor;
import co.cask.cdap.data2.datafabric.dataset.service.executor.DatasetOpExecutorService;
import co.cask.cdap.data2.datafabric.dataset.service.executor.LocalDatasetOpExecutor;
import co.cask.cdap.data2.datafabric.dataset.service.executor.YarnDatasetOpExecutor;
import co.cask.cdap.data2.datafabric.dataset.service.mds.MDSDatasetsRegistry;
import co.cask.cdap.data2.dataset2.DatasetDefinitionRegistryFactory;
import co.cask.cdap.data2.dataset2.DatasetFramework;
import co.cask.cdap.data2.dataset2.DefaultDatasetDefinitionRegistry;
import co.cask.cdap.data2.dataset2.InMemoryDatasetFramework;
import co.cask.cdap.data2.dataset2.lib.file.FileSetModule;
import co.cask.cdap.data2.dataset2.lib.partitioned.PartitionedFileSetModule;
import co.cask.cdap.data2.dataset2.lib.partitioned.TimePartitionedFileSetModule;
import co.cask.cdap.data2.dataset2.lib.table.ACLStoreTableModule;
import co.cask.cdap.data2.dataset2.lib.table.CoreDatasetsModule;
import co.cask.cdap.data2.dataset2.module.lib.hbase.HBaseMetricsTableModule;
import co.cask.cdap.data2.dataset2.module.lib.hbase.HBaseOrderedTableModule;
import co.cask.cdap.data2.dataset2.module.lib.inmemory.InMemoryMetricsTableModule;
import co.cask.cdap.data2.dataset2.module.lib.inmemory.InMemoryOrderedTableModule;
import co.cask.cdap.data2.dataset2.module.lib.leveldb.LevelDBMetricsTableModule;
import co.cask.cdap.data2.dataset2.module.lib.leveldb.LevelDBOrderedTableModule;
import co.cask.cdap.data2.metrics.DatasetMetricsReporter;
import co.cask.cdap.data2.metrics.HBaseDatasetMetricsReporter;
import co.cask.cdap.data2.metrics.LevelDBDatasetMetricsReporter;
import co.cask.cdap.gateway.handlers.CommonHandlers;
import co.cask.http.HttpHandler;
import com.google.common.collect.Maps;
import com.google.inject.Module;
import com.google.inject.PrivateModule;
import com.google.inject.Scopes;
import com.google.inject.Singleton;
import com.google.inject.TypeLiteral;
import com.google.inject.assistedinject.FactoryModuleBuilder;
import com.google.inject.multibindings.Multibinder;
import com.google.inject.name.Named;
import com.google.inject.name.Names;

import java.util.Map;

/**
 * Bindings for DataSet Service.
 */
public class DataSetServiceModules {
  public static final Map<String, DatasetModule> INMEMORY_DATASET_MODULES;

  static {
    INMEMORY_DATASET_MODULES = Maps.newLinkedHashMap();
    // NOTE: order is important due to dependencies between modules
    INMEMORY_DATASET_MODULES.put("orderedTable-memory", new InMemoryOrderedTableModule());
    INMEMORY_DATASET_MODULES.put("metricsTable-memory", new InMemoryMetricsTableModule());
    INMEMORY_DATASET_MODULES.put("core", new CoreDatasetsModule());
    INMEMORY_DATASET_MODULES.put("fileSet", new FileSetModule());
    INMEMORY_DATASET_MODULES.put("timePartitionedFileSet", new TimePartitionedFileSetModule());
<<<<<<< HEAD
    INMEMORY_DATASET_MODULES.put("aclStoreTable", new ACLStoreTableModule());
=======
    INMEMORY_DATASET_MODULES.put("partitionedFileSet", new PartitionedFileSetModule());
    INMEMORY_DATASET_MODULES.put("aclTable", new ACLTableModule());
>>>>>>> 534b5676
  }

  public Module getInMemoryModule() {
    return new PrivateModule() {
      @Override
      protected void configure() {
        // NOTE: order is important due to dependencies between modules
        Map<String, DatasetModule> defaultModules = Maps.newLinkedHashMap();
        defaultModules.put("orderedTable-memory", new InMemoryOrderedTableModule());
        defaultModules.put("metricsTable-memory", new InMemoryMetricsTableModule());
        defaultModules.put("core", new CoreDatasetsModule());
        defaultModules.put("aclStoreTable", new ACLStoreTableModule());
        defaultModules.put("fileSet", new FileSetModule());
        defaultModules.put("timePartitionedFileSet", new TimePartitionedFileSetModule());
        defaultModules.put("partitionedFileSet", new PartitionedFileSetModule());

        bind(new TypeLiteral<Map<String, ? extends DatasetModule>>() { })
          .annotatedWith(Names.named("defaultDatasetModules")).toInstance(defaultModules);

        install(new FactoryModuleBuilder()
                  .implement(DatasetDefinitionRegistry.class, DefaultDatasetDefinitionRegistry.class)
                  .build(DatasetDefinitionRegistryFactory.class));
        // NOTE: it is fine to use in-memory dataset manager for direct access to dataset MDS even in distributed mode
        //       as long as the data is durably persisted
        bind(DatasetFramework.class).annotatedWith(Names.named("datasetMDS")).to(InMemoryDatasetFramework.class);
        bind(MDSDatasetsRegistry.class).in(Singleton.class);
        bind(DatasetService.class);
        expose(DatasetService.class);

        Named datasetUserName = Names.named(Constants.Service.DATASET_EXECUTOR);
        Multibinder<HttpHandler> handlerBinder = Multibinder.newSetBinder(binder(), HttpHandler.class, datasetUserName);
        CommonHandlers.add(handlerBinder);
        handlerBinder.addBinding().to(DatasetAdminOpHTTPHandlerV2.class);
        handlerBinder.addBinding().to(DatasetAdminOpHTTPHandler.class);

        Multibinder.newSetBinder(binder(), DatasetMetricsReporter.class);

        bind(DatasetOpExecutorService.class).in(Scopes.SINGLETON);
        expose(DatasetOpExecutorService.class);

        bind(DatasetOpExecutor.class).to(LocalDatasetOpExecutor.class);
        expose(DatasetOpExecutor.class);
      }
    };

  }

  public Module getLocalModule() {
    return new PrivateModule() {
      @Override
      protected void configure() {
        // NOTE: order is important due to dependencies between modules
        Map<String, DatasetModule> defaultModules = Maps.newLinkedHashMap();
        defaultModules.put("orderedTable-leveldb", new LevelDBOrderedTableModule());
        defaultModules.put("metricsTable-leveldb", new LevelDBMetricsTableModule());
        defaultModules.put("core", new CoreDatasetsModule());
        defaultModules.put("fileSet", new FileSetModule());
        defaultModules.put("timePartitionedFileSet", new TimePartitionedFileSetModule());
<<<<<<< HEAD
        defaultModules.put("aclStoreTable", new ACLStoreTableModule());
=======
        defaultModules.put("partitionedFileSet", new PartitionedFileSetModule());
        defaultModules.put("aclTable", new ACLTableModule());
>>>>>>> 534b5676

        bind(new TypeLiteral<Map<String, ? extends DatasetModule>>() { })
          .annotatedWith(Names.named("defaultDatasetModules")).toInstance(defaultModules);

        install(new FactoryModuleBuilder()
                  .implement(DatasetDefinitionRegistry.class, DefaultDatasetDefinitionRegistry.class)
                  .build(DatasetDefinitionRegistryFactory.class));
        // NOTE: it is fine to use in-memory dataset manager for direct access to dataset MDS even in distributed mode
        //       as long as the data is durably persisted
        bind(DatasetFramework.class).annotatedWith(Names.named("datasetMDS")).to(InMemoryDatasetFramework.class);
        bind(MDSDatasetsRegistry.class).in(Singleton.class);

        Multibinder.newSetBinder(binder(), DatasetMetricsReporter.class)
          .addBinding().to(LevelDBDatasetMetricsReporter.class);

        bind(DatasetService.class);
        expose(DatasetService.class);

        Named datasetUserName = Names.named(Constants.Service.DATASET_EXECUTOR);
        Multibinder<HttpHandler> handlerBinder = Multibinder.newSetBinder(binder(), HttpHandler.class, datasetUserName);
        CommonHandlers.add(handlerBinder);
        handlerBinder.addBinding().to(DatasetAdminOpHTTPHandlerV2.class);
        handlerBinder.addBinding().to(DatasetAdminOpHTTPHandler.class);

        bind(DatasetOpExecutorService.class).in(Scopes.SINGLETON);
        expose(DatasetOpExecutorService.class);

        bind(DatasetOpExecutor.class).to(LocalDatasetOpExecutor.class);
        expose(DatasetOpExecutor.class);
      }
    };

  }

  public Module getDistributedModule() {
    return new PrivateModule() {
      @Override
      protected void configure() {
        // NOTE: order is important due to dependencies between modules
        Map<String, DatasetModule> defaultModules = Maps.newLinkedHashMap();
        defaultModules.put("orderedTable-hbase", new HBaseOrderedTableModule());
        defaultModules.put("metricsTable-hbase", new HBaseMetricsTableModule());
        defaultModules.put("core", new CoreDatasetsModule());
        defaultModules.put("fileSet", new FileSetModule());
        defaultModules.put("timePartitionedFileSet", new TimePartitionedFileSetModule());
<<<<<<< HEAD
        defaultModules.put("aclStoreTable", new ACLStoreTableModule());
=======
        defaultModules.put("partitionedFileSet", new PartitionedFileSetModule());
        defaultModules.put("aclTable", new ACLTableModule());
>>>>>>> 534b5676

        bind(new TypeLiteral<Map<String, ? extends DatasetModule>>() { })
          .annotatedWith(Names.named("defaultDatasetModules")).toInstance(defaultModules);

        install(new FactoryModuleBuilder()
                  .implement(DatasetDefinitionRegistry.class, DefaultDatasetDefinitionRegistry.class)
                  .build(DatasetDefinitionRegistryFactory.class));
        // NOTE: it is fine to use in-memory dataset manager for direct access to dataset MDS even in distributed mode
        //       as long as the data is durably persisted
        bind(DatasetFramework.class).annotatedWith(Names.named("datasetMDS")).to(InMemoryDatasetFramework.class);
        bind(MDSDatasetsRegistry.class).in(Singleton.class);

        Multibinder.newSetBinder(binder(), DatasetMetricsReporter.class)
          .addBinding().to(HBaseDatasetMetricsReporter.class);

        // NOTE: this cannot be a singleton, because MasterServiceMain needs to obtain a new instance
        //       every time it becomes leader and starts a dataset service.
        bind(DatasetService.class);
        expose(DatasetService.class);

        Named datasetUserName = Names.named(Constants.Service.DATASET_EXECUTOR);
        Multibinder<HttpHandler> handlerBinder = Multibinder.newSetBinder(binder(), HttpHandler.class, datasetUserName);
        CommonHandlers.add(handlerBinder);
        handlerBinder.addBinding().to(DatasetAdminOpHTTPHandlerV2.class);
        handlerBinder.addBinding().to(DatasetAdminOpHTTPHandler.class);

        bind(DatasetOpExecutorService.class).in(Scopes.SINGLETON);
        expose(DatasetOpExecutorService.class);

        bind(DatasetOpExecutor.class).to(YarnDatasetOpExecutor.class);
        expose(DatasetOpExecutor.class);
      }
    };
  }
}<|MERGE_RESOLUTION|>--- conflicted
+++ resolved
@@ -74,12 +74,8 @@
     INMEMORY_DATASET_MODULES.put("core", new CoreDatasetsModule());
     INMEMORY_DATASET_MODULES.put("fileSet", new FileSetModule());
     INMEMORY_DATASET_MODULES.put("timePartitionedFileSet", new TimePartitionedFileSetModule());
-<<<<<<< HEAD
     INMEMORY_DATASET_MODULES.put("aclStoreTable", new ACLStoreTableModule());
-=======
     INMEMORY_DATASET_MODULES.put("partitionedFileSet", new PartitionedFileSetModule());
-    INMEMORY_DATASET_MODULES.put("aclTable", new ACLTableModule());
->>>>>>> 534b5676
   }
 
   public Module getInMemoryModule() {
@@ -138,12 +134,8 @@
         defaultModules.put("core", new CoreDatasetsModule());
         defaultModules.put("fileSet", new FileSetModule());
         defaultModules.put("timePartitionedFileSet", new TimePartitionedFileSetModule());
-<<<<<<< HEAD
         defaultModules.put("aclStoreTable", new ACLStoreTableModule());
-=======
         defaultModules.put("partitionedFileSet", new PartitionedFileSetModule());
-        defaultModules.put("aclTable", new ACLTableModule());
->>>>>>> 534b5676
 
         bind(new TypeLiteral<Map<String, ? extends DatasetModule>>() { })
           .annotatedWith(Names.named("defaultDatasetModules")).toInstance(defaultModules);
@@ -189,12 +181,8 @@
         defaultModules.put("core", new CoreDatasetsModule());
         defaultModules.put("fileSet", new FileSetModule());
         defaultModules.put("timePartitionedFileSet", new TimePartitionedFileSetModule());
-<<<<<<< HEAD
         defaultModules.put("aclStoreTable", new ACLStoreTableModule());
-=======
         defaultModules.put("partitionedFileSet", new PartitionedFileSetModule());
-        defaultModules.put("aclTable", new ACLTableModule());
->>>>>>> 534b5676
 
         bind(new TypeLiteral<Map<String, ? extends DatasetModule>>() { })
           .annotatedWith(Names.named("defaultDatasetModules")).toInstance(defaultModules);
