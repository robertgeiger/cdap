--- conflicted
+++ resolved
@@ -3500,14 +3500,12 @@
 	background: white;
 }
 
-<<<<<<< HEAD
-
 path {
 	stroke: steelblue;
 	stroke-width: 2;
 	fill: none;
 }
-=======
+
 .btn-custom {
 	color: #4B88E7 !important;
 	letter-spacing: 0.1em;
@@ -3662,7 +3660,6 @@
 }
 
 
->>>>>>> 5bed7190
 /**
  *Login form
  */
@@ -3670,7 +3667,6 @@
   border-top: 0;
   border-bottom: 1px solid #EEE;
 }
-
 /**
  *User Services stop-start
  */
