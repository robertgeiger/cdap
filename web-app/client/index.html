<!doctype html>
<html lang="en">
<head>
  <meta charset="utf-8">
  <meta http-equiv="X-UA-Compatible" content="IE=edge,chrome=1">
  <title>Continuuity</title>
  <link rel="shortcut icon" type="image/x-icon" href="http://www.continuuity.com/wp-content/themes/continuuity/images/favicon.ico">

  <meta name="description" content="">
  <meta name="author" content="Continuuity, Inc.">
  <meta name="viewport" content="width=device-width,initial-scale=1,maximum-scale=1">
  
  <link rel="stylesheet" href="/third_party/rickshaw/rickshaw.min.css">
  <link rel="stylesheet" href="/third_party/bootstrap/bootstrap.min.css">
  <link rel="stylesheet" href="/third_party/select2/select2.css">
  <link rel="stylesheet" href="/assets/css/new/main.css">
  <link rel="stylesheet" href="/assets/css/new/local.css">

  <script type="text/javascript">

    window.ENV = window.ENV || {};
    ENV.EXPERIMENTAL_CONTROL_HELPER = true

  </script>
  <script>(function(){var uv=document.createElement('script');uv.type='text/javascript';uv.async=true;uv.src='//widget.uservoice.com/dFjjpiFcT5p78aYB5bDzGA.js';var s=document.getElementsByTagName('script')[0];s.parentNode.insertBefore(uv,s)})()</script>
  <script type="text/javascript" src="/third_party/d3.v3.js"></script>
  <script src="/third_party/prototype.js"></script>
  <script type="text/javascript" src="/third_party/require.js" data-main="core/angular/main"></script>
</head>
<body ng-controller="BaseCtrl">
  <div id="warning">
    <div>
      <img src="/assets/img/v2/warning-close.png" id="warning-close" />
      <span class="warning-text"></span>
    </div>
  </div>
  <div id="content">
    <div id="header">
      <div class="logo-holder left-float">
        <a href="#" id="logo"></a>
        <a href="#" id="product-name"></a>
      </div>
      <div id="global">
            <a href="/logout" id="header-logout">Logout</a>
            <a href="/#/login" id="header-login">Login</a>
            <a href="https://accounts.continuuity.com/logout">Logout</a>
            <a href="javascript:void(0)" data-uv-lightbox="classic_widget" data-uv-mode="full" data-uv-primary-color="#cc6d00" data-uv-link-color="#007dbf" data-uv-default-mode="support" data-uv-forum-id="194926" class="support-link"></a>
            <a href="https://accounts.continuuity.com/profile" class="user-link" target="_blank">{{C.Env.user.name}}</a>
            <a href="#" class="cloud-link">{{C.Env.cluster.vpc_label}}</a>
<<<<<<< HEAD
            <a href="javascript:void(0)" data-uv-lightbox="classic_widget" data-uv-mode="full" data-uv-primary-color="#cc6d00" data-uv-link-color="#007dbf" data-uv-default-mode="support" data-uv-forum-id="194926" class="support-link"></a>
            <a href="https://accounts.continuuity.com/" target="_blank" class="user-link" id="header-account">My Account</a>
      <a href="#/services" class="topmenu-top-padding">Services</a>
      <a href="#/analyze" class="metrics-link" id="header-metrics"></a>
=======
          {{else}}
            {{#unless C.isEnterprise}}
            <a href="javascript:void(0)" data-uv-lightbox="classic_widget" data-uv-mode="full" data-uv-primary-color="#cc6d00" data-uv-link-color="#007dbf" data-uv-default-mode="support" data-uv-forum-id="194926" class="support-link">Support</a>
            {{/unless}}
            <div class="pull-right user-link my-account small-pad" style="position: relative; width: 140px;text-align: center;">
              <div class="dropdown" data-toggle="dropdown">
                <div class="text-span">  <img id="loading-time-select-img" src="/assets/img/start-all-load.gif" />My account</div>
              </div>
                <ul class="dropdown-menu top-dropdown-listholder" style="text-align: left; margin-top: -5px;">
                {{#unless C.isEnterprise}}
                  <li><a href="https://accounts.continuuity.com/profile" target="_blank">Go to Sandbox</a></li>
                {{/unless}}
                  <li><a href="/#/accesstoken">Access token</a></li>
                </ul>
            </div>
          {{/if}}
      {{/if}}

      <a href="#/services" class="general-link services-link topmenu-top-padding">Services
        <span id="failed-services-container">
          <span id="failed-services"></span>
        </span>
      </a>

      <a href="#/analyze" class="metrics-link" id="header-metrics">Metrics</a>
>>>>>>> 5bed7190
      </div>
    </div>
    <div id="nav">
      <ul>
        <li class="overview"><a class="nav-link nav-dash" id="nav-overview" href="#">
          <img class="left-nav-icon" src="/assets/img/v2/app_icon.png" />
          <br />
          Application
        </a></li>
        <li><a class="nav-link nav-streams" id="nav-collect" href="#/streams">
          <span class="left-nav-icon"></span>
          Collect</a></li>
        <li><a class="nav-link nav-flows" id="nav-process" href="#/flows">
          <img class="left-nav-icon" src="/assets/img/v2/process_icon.png" />
          <br />
          Process</a></li>
        <li><a class="nav-link nav-datasets" id="nav-store" href="#/datasets">
          <img class="left-nav-icon" src="/assets/img/v2/store_icon.png" />
          <br />
          Store</a></li>
        <li><a class="nav-link nav-queries" id="nav-queries" href="#/procedures">
          <img class="left-nav-icon" src="/assets/img/v2/query_icon.png" />
          <br />
          Query</a></li>
      </ul>
    </div>
    <div id="content-body">
      <div ng-view></div>
    </div>

    <div id="drop-hover">
      <div id="drop-border"><div id="drop-loading"></div><div id="drop-label">Drop here to deploy.</div></div>
    </div>
    <div id="nux-completed-modal" class="popup-modal">
      <div class="popup-container">
        <div id="nux-1">
          <div class="popup-body">
            <h2>And you’re done!</h2>

            <h3>Now you’ve completed:</h3>

            <ol>
              <li>injecting an Event into a Stream;</li>
              <li>seeing the Event being processed by a Flow; and</li>
              <li>using a Procedure to query a DataSet to obtain the results.</li>
            </ol>

            <p>These are the basics of Continuuity Reactor.</p>
            <p>For a programming quickstart, follow the <a target="_blank" href="http://www.continuuity.com/developers/quickstart">instructions online</a> about modifying the code and redeploying the app.</p>

          </div>
          <div class="modal-footer">
            <button onclick="C.Util.NUX.restart();" class="btn btn-blank">Restart</button>
            <button onclick="$('#nux-completed-modal').fadeOut();" class="btn btn-blank">Finish</button>
          </div>
        </div>
      </div>
    </div>

<<<<<<< HEAD
=======
  </script>

  <script type="text/x-handlebars" data-template-name="Services">
    <div id="title">
      <h1><span>Services</span></h1>
    </div>

    <div id="reactor-services">
      <div id="panels">


        {{#if systemServices}}
        <div class="panel">
          <table class="table">
            <thead>
              <th style="padding-left: 14px; min-width: 350px" class="service-col">Name</th>
              <th style="min-width: 100px;" class="status-col center-align">Status
              </th>
              <th style="min-width: 100px;" class="logs-col center-align">Logs</th>
              <th style="min-width: 200px;" class="instance-col center-align">Instances Requested</th>
              <th style="min-width: 200px;" class="instance-col center-align">Provisioned</th>
            </thead>
            <tbody>
            {{#each systemServices}}
              <tr>
                <td style="max-width: 350px;" class="app-list-name service-col"><a class="none-text-decoration">
                  {{this.name}}
                  </a>
                  <br />
                  <span class="app-list-status">{{this.description}}</span>
                </td>
                <td style="max-width: 100px;" class="status-col center-align">
                  <span {{ bindAttr class=":service-icon this.imgClass" }} ></span>
                </td>
                <td style="max-width: 100px;" class="status-col center-align">
                  {{#if this.logsStatusOk}}
                    {{#linkTo 'Service.Log' this}}<span {{ bindAttr class=":log-icon this.logClass" }} ></span>{{/linkTo}}
                  {{ else }}
                    <span data-toggle="tooltip" data-placement="right" title="Please contact your system admistrator for logs.">NA</span>
                  {{/if}}
                </td>
                <td style="max-width: 200px;" class="instance-col">
                  <div class="instance-wrapper">
                    <div class="instance-num"><span>{{this.requested}}</span></div>
                    <div>
                      <a class="cursor-pointer" {{action decreaseInstance this this.requested }}>
                        <span class="minus-icon"></span>
                      </a>
                      <a class="cursor-pointer" {{action increaseInstance this this.requested }}>
                        <span class="plus-icon"></span>
                      </a>
                    </div>
                  </div>
                <td style="max-width: 350px;" class="instance-provisioned service-col">
                    <div class="instance-num auto-margin"><span>{{this.provisioned}}</span></div>
                </td>
              </tr>
            {{/each}}
            </tbody>
          </table>
        </div>
      {{/if}}

      </div>
    </div>

    {{outlet}}
  </script>

  <script type="text/x-handlebars" data-template-name="Service">

    <div id="title">
      <ul class="nav nav-pills pull-right" style="margin: 2px 14px;">
        <li>{{#linkTo Service.Log model}}Log{{/linkTo}}</li>
      </ul>
      <h1><span>Service</span> {{model.name}}</h1>
    </div>


    {{outlet}}

  </script>

  <script type="text/x-handlebars" data-template-name="UserserviceStatus">
{{#if model}}
    <div id="info">
      <div class="info-box">
        <div class="flow-state">
            <strong>{{model.name}}</strong>
        </div>
      </div>
      <div class="info-box" style="float: right; border: 0;">
          <div id="action-buttons" class="btn-group pull-right">
            <button class="btn btn-blank start-stop" {{bindAttr disabled="model.startStopDisabled"}} style="width:64px;" {{action "exec" on="click"}}><span {{bindAttr class="model.actionIcon"}}></span><span>{{model.defaultAction}}</span></button>
            <button class="btn btn-blank btn-icon" {{action "config"}}><span class="btn-config"></span></button>
          </div>
          <div class="flow-state"><strong>{{model.currentState}}</strong></div>
      </div>
    </div>

    <div id="panels">
      <h2>Components</h2>
      <br />
      <div class="panel">
        <table class="table">
          <thead>
            <tr>
              <th style="padding-left: 14px; min-width: 200px" class="service-col">Name</th>
              <th style="min-width: 200px;" class="center-align">Instances Requested</th>
              <th style="min-width: 200px;" class="center-align">Instances Active</th>
            </tr>
          </thead>
          <tbody>
            {{!--  RUNNABLES ROWS --}}
              {{#each runnable in model.runnablesList}}
              <tr>
              <td class="app-list-name service-col"><a class="none-text-decoration">
                {{runnable.id}}
                </a>
                <br />
                <span class="app-list-status pull-left">component</span>
              </td>
              <td style="max-width: 200px;" class="instance-col">
                <div class="instance-wrapper">
                  <div class="instance-num left-float"><span>{{runnable.requested}}</span></div>
                  {{#if model.isRunning}}
                  <div>
                    <a class="cursor-pointer" {{action runnableDecreaseInstance model runnable.id runnable.requested }}>
                      <span class="minus-icon"></span>
                    </a>
                    <a class="cursor-pointer" {{action runnableIncreaseInstance model runnable.id runnable.requested }}>
                      <span class="plus-icon"></span>
                    </a>
                  </div>
                  {{/if}}
                </div>
              <td class="instance-provisioned service-col">
                  <div class="instance-num auto-margin"><span>{{runnable.provisioned}}</span></div>
              </td>
            </tr>
            {{/each}}
            {{!--  RUNNABLES ROWS --}}
          </tbody>
        </table>
      </div>
    </div>

  {{outlet config}}

{{/if}}
  </script>

  <script type="text/x-handlebars" data-template-name="Userservice">

    <div id="title">
      <ul class="nav nav-pills pull-right" style="margin: 2px 14px;"> 
        <li>{{#linkTo UserserviceStatus model}}Status{{/linkTo }}</li>
        <li>{{#linkTo Userservice.History model}}History{{/linkTo}}</li>        
        <li>{{#linkTo Userservice.Log model}}Log{{/linkTo}}</li>
      </ul>
      <h1><span>Service</span> <a {{bindAttr href="model.appHref"}}>{{model.app}}</a> : {{model.name}}</h1>
    </div>

    {{outlet}}

  </script>

  <script type="text/x-handlebars" data-template-name="DataExploreResults">
    <table class="table" id="query-list-table">
      <thead>
        <th style="width: 25%">Query Handle</th>
        <th style="width: 45%">Query</th>
        <th style="width: 15%">Status</th>
        <th style="width: 15%">Result</th>
      </thead>
    </table>
    {{#each objArr}}
    {{#unless deleted}}
    <table {{bindAttr class=":table :cursor-pointer :query-table-entry this.isSelected:selected:notselected" }} {{ action showTable this }}>
      <tbody>
        <tr {{bindAttr data-target="query_handle_hashed"}}>
          <td style="width: 25%">
            <span class="lighter-color">{{query_handle}}</span>
          </td>
          <td style="width: 45%"><span class="bolder-font">{{statement}}</span></td>
          <td style="width: 15%"><span {{bindAttr class=":query-status status"}}>{{status}}</span></td>
          {{#if has_results}}
            <td style="width: 15%">
                <a {{bindAttr download=downloadName}} {{bindAttr href="downloadableResults"}}>
                  Download Results
                </a>
            </td>
          {{ else }}
            <td>[No results]</td>
          {{/if}}
        </tr>
      </tbody>
    </table>
      {{#if has_results}}
        <div {{bindAttr id="query_handle"}} style="display:none">

          <table class="table query-results-table-entry">
            <thead>
              {{#each schema}}
                <th>{{name}}</th>
              {{/each}}
            </thead>
            <tbody>
            {{#each results}}
              <tr>
              {{#each columns}}
                <td>{{this}}</td>
              {{/each}}
              </tr>
            {{/each}}
            </tbody>
          </table>

        </div>
      {{ else }}
        <div {{bindAttr id="query_handle"}}>
          <a>This query does not have results.</a>
        </div>
      {{/if}}
    {{/unless}}
    {{/each}}
{{!--
    <div>
      <div style="width:50%;">
      <button class="btn btn-blank btn-default" id="execute-explore-query" {{action 'nextPage' on="click"}}>></button>
      <button class="btn btn-blank btn-default" id="execute-explore-query" {{action 'prevPage' on="click"}}><</button>
      </div>
    </div>
    --}}
  </script>


  <script type="text/x-handlebars" data-template-name="DataExploreQuery">
    <div style="clear:both"></div>
    {{#if datasets}}
      <table class="table bordered-dataset-table">
        <thead>
          <th style="width: 350px">Dataset</th>
          <th>Table: {{selectedDataset.name}}</th>
        </thead>
      </table>
      <div id="query-display">        
        <div class="left-float" id="query-tables">
          <table class="table">
            {{#each datasets}}
            <tr {{action selectDataset this}} {{ bindAttr class=":cursor-pointer :table-name this.isSelected:selected:notselected" }} >
              <td style="max-width: 350px; border-bottom: 0" class="app-list-name service-col">
                <a class="none-text-decoration">{{shortName}}</a>
                <br />
                <span class="app-list-status">{{name}}</span>
                {{#if this.isSelected}}
                  <div class="arrow-right"></div>
                {{/if}}
              </td>
            </tr>
            {{/each}}
          </table>
        </div>
        <div id="query-schema">
          <table class="table" id="schema-table">
              <thead>
                {{#each selectedDataset.schema}}
                  <th>{{name}}</th>
                {{/each}}
              </thead>
              <tbody>
              {{#each selectedDataset.results}}
                <tr>
                {{#each columns}}
                  <td>{{this}}</td>
                {{/each}}
                </tr>
              {{/each}}
              </tbody>
            </table>
        </div>
        <div style="clear:both"></div>
      </div>

  {{ else }}
    <div class="object-list-empty" style="height:500px;padding-top:20px;">
        <div class="object-list-empty-content">
          <div>No discoverable dataset.</div>
          <span>Please add a discoverable dataset before using this feature.</span>
        </div>
      </div>
  {{/if}}
  </script>

  <script type="text/x-handlebars" data-template-name="DataExplore">
    <div id="title">
      <h1>Explore</h1>
    </div>
    <div id="panels">
      <div class="panel">
         <ul class="nav nav-pills pull-right" style="margin: 2px 14px;">
           <li>{{#linkTo DataExplore.Query}}Query{{/linkTo }}</li>
           <li>{{#linkTo DataExplore.Results}}Reults{{/linkTo}}</li>
         </ul>
        <td>
          {{view C.Embed.Injector elementId="query-injector-input" valueBinding="controllers.SQLQueryString"}}
          <button class="btn btn-blank btn-default" id="execute-explore-query" {{action 'submitSQLQuery' on="click"}}>Execute</button>
        </td>

        {{outlet}}

      </div>
    </div>
  </script>

  <script type="text/x-handlebars" data-template-name="Userservice/History">
    <div id="panels">
      <div id="informer"></div>
      <div class="panel">
        <div id="object-list">
          {{#if runs.length}}
            <table class="table table-condensed">
            <thead>
              <tr><th style="width: 300px;">Started</th>
              <th>Ended</th>
              <th style="width:250px;">Result</th>
              </tr>
            </thead>
            <tbody>
            {{#each runs}}
              <tr class="run-list">
                <td>{{started}}<div class="flow-run-date"> {{startDate}} </div></td>
                <td>{{ended}} <div class="flow-run-date"> {{endDate}}</div></td>
                <td>{{detail}}</td>
              </tr>
            {{/each}}
            </tbody>
            </table>
          {{else}}
            <div class="object-list-empty">
            <div class="object-list-empty-content">
            <div>No History.</div>
            <span>This Userservice has not completed a run yet.</span>
            </div>
            </div>
          {{/if}}
        </div>
      </div>
    </div>
  </script>

  <script type="text/x-handlebars" data-template-name="Login">
    <div id="title">
      <h1>Login&nbsp;<span>Accounts</span></h1>
    </div>
    <div id="panels">
      <div class="panel">
        <div class="panel-body">
          <div class="warning">{{warning}}</div>
          {{view C.Embed.Login}}
        </div>
      </div>
    </div>
  </script>

  <script type="text/x-handlebars" data-template-name="login-view">
    <form method="POST" action="/login" id="login-form">
    <table>
      <tr>
        <td>Username</td>
        <td>{{input type="text" value=username class="username" name="username" }}</td>
      </tr>
      <tr>
        <td>Password</td>
        <td>{{input type="password" value=password class="password" name="password" }}</td>
      </tr>
      <tr>
        <td></td>
        <td>
        <button type="button" class="btn btn-blank btn-default" id="login-submit-btn">Login</button>
        </td>
      </tr>
    </table>
    </form>
  </script>

  <script type="text/x-handlebars" data-template-name="AccessToken">
    <div id="title">
      <h1 class="pull-left">
      {{#if token}}
        Account&nbsp;<span>Access Token</span>
        {{ else }}
        Please login again to get your Access Token
      {{/if}}
      </h1>
      {{#if token}}
        <div class="pull-right">
          <a class="btn btn-blue btn-default" href="/download-access-token/{{unbound token}}"><b>Download</b></a>
        </div>
      {{/if}}
      <div style="clear: both"></div>
    </div>
    <div id="panels">
      <div class="panel">
        <div class="panel-body">
          <div class="warning">{{warning}}</div>
          {{#if token}}
            <table class="table token-table" role="table">
              <tr>
                <td class="med-width bolder-font">Access Token</td>
                <td class="lrg-width">{{token}}</td>
              </tr>
              <tr>
                <td class="lrg-width bolder-font">Expires in</td>
                <td class="lrg-width">{{token_expires}} sec</td>
              </tr>
            </table>
            <br />
            <br />
            <h1>Usage</h1>
            <br />
            <div class="alert alert-info">
              This is a long lasting Access Token that you can use to authenticate against Reactor. Access Tokens are used to identify and authenticate users.
            </div>
            <br />
            <table class="table" role="table">
              <tr>
                <td class="bolder-font">Step 1</td>
                <td>
                  Click blue Download button above.
                </td>
              </tr>
              <tr>
                <td class="bolder-font">Step 2</td>
                <td>
                  Save the downloaded file as ".continuuity.accesstoken" under your home directory (~/).
                </td>
              </tr>
              <tr>
                <td class="bolder-font">Step 3</td>
                <td>
                  Run reactor and use the provided tools with a secured Reactor.
                </td>
              </tr>
            </table>
            <br />
            <br />
            <br />
          {{else}}
            <form id="login-form">
            <table>
              <tr>
                <td>Username</td>
                <td>{{input type="text" value=username class="username" name="username" }}</td>
              </tr>
              <tr>
                <td>Password</td>
                <td>{{input type="password" value=password class="password" name="password" }}</td>
              </tr>
              <tr>
                <td></td>
                <td>
                <button class="btn btn-blank btn-default" {{action 'submit' on="click"}}>Login</button>
                </td>
              </tr>
            </table>
            </form>
          {{/if}}
        </div>
      </div>
    </div>
  </script>

  <script type="text/x-handlebars" data-template-name="Overview">
    <div id="title">
      {{view C.Embed.TimeSelector}}
      {{#if C.isEnterprise}}
      <ul class="nav nav-pills pull-right" style="margin: 2px 14px;">
        <li>{{#linkTo Overview }}Reactor{{/linkTo}}</li>
        <li>{{#linkTo Resources }}Resources{{/linkTo}}</li>
      </ul>
      {{/if}}
      <h1>Overview</h1>
    </div>

    <div id="panels">
      <div class="quarter" id="quarter1">
        <div class="panel">
          <div class="quarter-title">Collect</div>
          <div class="quarter-value"><strong><span class="value-number">{{value.collect}}</span></strong><span class="value-measure"> EPS</span></div>
          {{view C.Embed.DashChart kind="collect"}}
        </div>
      </div>
      <div class="quarter" id="quarter2">
        <div class="panel">
          <div class="quarter-title">Process</div>
          <div class="quarter-value"><strong><span class="value-number">{{value.process}}</span></strong><span class="value-measure">%</span></div>
          {{view C.Embed.DashChart kind="process"}}
        </div>
      </div>
      <div class="quarter" id="quarter3">
        <div class="panel">
          <div class="quarter-title">Store</div>
          <div class="quarter-value"><strong><span class="value-number">{{value.store.label}}</span></strong> <span class="value-measure">{{value.store.unit}}/s</span></div>
          {{view C.Embed.DashChart kind="store"}}
        </div>
      </div>
      <div class="quarter" id="quarter4">
        <div class="panel" style="margin-right: 0;">
          <div class="quarter-title">Query</div>
          <div class="quarter-value"><strong><span class="value-number">{{value.query}}</span></strong><span class="value-measure"> QPS</span></div>
          {{view C.Embed.DashChart kind="query"}}
        </div>
      </div>

      <div class="panel" style="clear: both;">
        <div class="panel-head">
          <input type="file" id="app-upload-input"/>
          {{view C.Embed.CreateButton entityType="Application"}}
          <div class="panel-title">Applications</div>
        </div>
        {{partial "apps-list"}}
      </div>
    </div>

  </script>

  <script type="text/x-handlebars" data-template-name="Resources">
    <div id="title">
      {{view C.Embed.TimeSelector}}
      <ul class="nav nav-pills pull-right" style="margin: 2px 14px;">
        <li>{{#linkTo Overview }}Reactor{{/linkTo}}</li>
        <li>{{#linkTo Resources }}Resources{{/linkTo}}</li>
      </ul>
      <h1>Resources</h1>
    </div>
    <div id="panels">
      <div class="quarter">
        <div class="panel">
          <div class="quarter-title">AppFabric</div>
          <div class="quarter-value"><strong>{{value.containers}}</strong> Containers</div>
          {{view C.Embed.DashChart kind="containers"}}
        </div>
      </div>
      <div class="quarter">
        <div class="panel">
          <div class="quarter-title">Processors</div>
          <div class="quarter-value"><strong>{{value.cores}}</strong> Cores</div>
          {{view C.Embed.DashChart kind="cores"}}
        </div>
      </div>
      <div class="quarter">
        <div class="panel">
          <div class="quarter-title">Memory</div>
          <div class="quarter-value"><strong>{{value.memory.label}}</strong>{{value.memory.unit}} / <strong>{{total.memory.label}}</strong>{{total.memory.unit}}</div>
          {{view C.Embed.DashChart kind="memory"}}
        </div>
      </div>
      <div class="quarter">
        <div class="panel" style="margin-right: 0;">
          <div class="quarter-title">DataFabric</div>
          <div class="quarter-value"><strong>{{value.storage.label}}</strong>{{value.storage.unit}} / <strong>{{total.storage.label}}</strong>{{total.storage.unit}}</div>
          {{view C.Embed.DashChart kind="storage"}}
        </div>
      </div>
      <div class="panel clearfix" style="clear: both;">
        {{partial "programs-list"}}
      </div>
    </div>
  </script>

  <script type="text/x-handlebars" data-template-name="App">
    <div id="title">
      {{view C.Embed.TimeSelector}}
      <h1><span>Application</span> {{model.name}}</h1>
    </div>

    <div id="info">
      <div class="info-box" style="float: right; border: 0;padding: 0px 14px 0px 0px;">
        <div class="app-level-buttons">
          {{#if C.isLocal}}
            <button class="btn btn-blue force-margin-right-20" {{action "promotePrompt"}}><img class="inbtn-img" src="/assets/img/v2/push_icon.png" />Push</button>
          {{/if}}
          <button class="btn btn-blank" {{action "delete" on="click"}}><img class="inbtn-img" src="/assets/img/v2/delete_icon.png" />Delete</button>
        </div>
      </div>
      <div class="info-box sparkline-box app-processed">{{view C.Embed.Chart metrics="/reactor/apps/{id}/process.events.processed" title="Processed"}}</div>
      <div class="info-box sparkline-box app-busyness">{{view C.Embed.Chart metrics="/reactor/apps/{id}/process.busyness" unit="percent" title="Busyness"}}</div>
      <div class="info-box app-storage" style="text-align: center;">
        <div class="sparkline-box-title">Storage</div>
        <div class="sparkline-box-value" style="padding-left: 0;padding-top: 23px;width: 100px;">{{model.storageLabel}}<span>{{model.storageUnits}}</span></div>
      </div>
    </div>

    <div id="panels">

      <div class="panel" id="collect-panel">
        <div class="panel-head"><div class="panel-title">Collect</div></div>
        {{partial "streams-list"}}
      </div>

      <div class="panel" id="process-panel">
        <div class="panel-head">
          {{#if elements.Flow.length}}
            <div class="btn-group pull-right start-stop-btns" style="margin-top:2px;text-align:center;">
              <button {{action startAll "Flow" on="click"}} class="btn start"><img src="/assets/img/v2/play_icon.png" /></button>
              <img style="display: none;margin-top: 3px;" src="/assets/img/start-all-load-white.gif" />
              <button {{action stopAll "Flow" on="click"}} class="btn stop"><img src="/assets/img/v2/stop_active_icon.png" /></button>
            </div>
          {{/if}}
          <div class="panel-title">Process</div>
        </div>
        {{partial "flows-list"}}
      </div>

      <div class="panel" id="store-panel">
        <div class="panel-head"><div class="panel-title">Store</div></div>
        {{partial "datasets-list"}}
      </div>

      <div class="panel" id ="query-panel">
        <div class="panel-head">
          {{#if elements.Procedure.length}}
            <div class="btn-group pull-right start-stop-btns" style="margin-top:2px;text-align:center;">
              <button {{action startAll "Procedure" on="click"}} class="btn start"><img src="/assets/img/v2/play_icon.png" /></button>
              <img style="display: none;margin-top: 3px;" src="/assets/img/start-all-load-white.gif" />
              <button {{action stopAll "Procedure" on="click"}} class="btn stop"><img src="/assets/img/v2/stop_active_icon.png" /></button>
            </div>
          {{/if}}
          <div class="panel-title">Query</div>
        </div>
        {{partial "procedures-list"}}
      </div>

      <div class="panel" id="userservice-panel">
        <div class="panel-head">
          {{#if elements.Userservice.length}}
            <div class="btn-group pull-right start-stop-btns" style="margin-top:2px;text-align:center;">
              <button {{action startAll "Userservice" on="click"}} class="btn start"><img src="/assets/img/v2/play_icon.png" /></button>
              <img style="display: none;margin-top: 3px;" src="/assets/img/start-all-load-white.gif" />
              <button {{action stopAll "Userservice" on="click"}} class="btn stop"><img src="/assets/img/v2/stop_active_icon.png" /></button>
            </div>
          {{/if}}
          <div class="panel-title">Service</div>
        </div>
        {{partial "userservices-list"}}
      </div>
    </div>

  </script>

  <script type="text/x-handlebars" data-template-name="List">
    <div id="title">
      {{view C.Embed.TimeSelector}}
      <h1><span>Data</span> {{title}}</h1>
    </div>
    <div id="panels">
    <div class="panel">
    {{view controller.viewType}}
    </div>
    </div>
  </script>

  <script type="text/x-handlebars" data-template-name="Stream">
    <div id="title">
      {{view C.Embed.TimeSelector}}
      <h1><span>Stream</span> {{model.name}}</h1>
    </div>
    <div id="info">
      <div class="info-box sparkline-box">{{view C.Embed.Chart title="Arrival Rate" metrics="/reactor/streams/{id}/collect.events"}}</div>
      <div class="info-box" style="text-align: center;">
        <div class="sparkline-box-title">Storage</div>
        <div class="sparkline-box-value" style="padding-left: 0;padding-top:19px;width: 100px;">{{model.storageLabel}}<br /><span>{{model.storageUnits}}</span></div>
      </div>
      <div class="info-box" style="text-align: center;">
        <div class="sparkline-box-title">Events</div>
        <div class="sparkline-box-value" style="padding-top:19px;padding-left:0;width:100px;">{{model.eventsLabel}} {{model.eventsUnits}}<br /><span>Events</span></div>
      </div>
    </div>
    <div id="panels">
      <div class="panel">
      <div class="panel-head"><div class="panel-title">Attached Flows</div></div>

        {{partial "flows-list"}}

      </div>
    </div>
  </script>

  <script type="text/x-handlebars" data-template-name="Workflow">
    <div id="title">
      <ul class="nav nav-pills pull-right" style="margin: 2px 14px;">
        <li>{{#linkTo WorkflowStatus model}}Status{{/linkTo}}</li>
        <li>{{#linkTo Workflow.History model}}History{{/linkTo}}</li>
      </ul>
      <h1><span>Workflow</span> <a {{bindAttr href="model.appHref"}}>{{model.app}}</a> : {{model.name}}</h1>
    </div>

    {{outlet}}

  </script>

  <script type="text/x-handlebars" data-template-name="WorkflowStatus">

    <div id="info">
      <div class="info-box">
        <div id="workflow-next-run" style="float: left">
          <div class="sparkline-box-title">Next Scheduled Run</div>
          <div id="workflow-scheduled-runs">

            {{#if suspended}}
            <div class="flow-schedule">
                <strong>SUSPENDED</strong>
            </div>
            <div class="sparkline-box-title">Select "Resume" from the dropdown menu</div>
            {{else}}
              <div class="flow-schedule">
                <strong>{{timeToNextRun}}</strong>
              </div>
              <div class="sparkline-box-title">{{nextRunLabel}}</div>
            {{/if}}
          </div>
        </div>
      </div>
      <div class="info-box" style="float: right; border: 0;">
        <div id="action-buttons" class="btn-group pull-right">

          <button class="btn btn-blank dropdown-toggle" data-toggle="dropdown">
            <span class="caret"></span>
          </button>
          <ul class="dropdown-menu">
            <li style="min-width:200px; padding:4px 16px 2px;">
              Full Schedule:
              {{#each elements.Schedule}}
                <div class="sparkline-box-title">{{this.time}}</div>
              {{/each}}
              {{#unless elements.Schedule.length}}
                <div class="sparkline-box-title">No Runs</div>
              {{/unless}}
            </li>
            {{#if suspended}}
              <li><a href="#" {{action "resume" on="click"}}>Resume Schedule</a></li>
            {{else}}
              <li><a href="#" {{action "suspend" on="click"}}>Suspend Schedule</a></li>
            {{/if}}
          </ul>

          <button class="btn btn-blank" {{bindAttr disabled="model.startStopDisabled"}} style="width:64px;" {{action "exec" on="click"}}><span {{bindAttr class="model.actionIcon"}}></span><span>{{model.defaultAction}}</span></button>
          <button class="btn btn-blank btn-icon" style="border-right:0;" {{bindAttr disabled="model.startStopDisabled"}} {{action "config"}}><span class="btn-config"></span></button>

        </div>
        <div class="flow-state"><strong>{{model.currentState}}</strong></div>
      </div>

    </div>

    <div id="panels">
      <div id="informer"></div>
      <div class="panel">
        <div id="batchviz-container">
          <div id="workflowviz" class="clearfix chart">
            {{#each elements.Action}}
            <div class="batch-item" {{bindAttr id="divId"}} {{action loadAction this}} style="cursor: pointer;">
              <div class="batch-icon batch-map">
                <div class="info-window">
                  {{#if running}}
                    <div class="window-icon running"></div>
                  {{else}}
                    <div class="window-icon"></div>
                  {{/if}}
                  <div class="batch-phase">{{name}}</div>
                </div>
              </div>
            </div>
            {{/each}}
          </div>
        </div>
      </div>
    </div>

    {{outlet}}

  </script>

  <script type="text/x-handlebars" data-template-name="Workflow/History">

    <div id="panels">
      <div id="informer"></div>
      <div class="panel">
        <div id="object-list">
          {{#if runs.length}}
            <table class="table table-condensed">
            <thead>
              <tr><th style="width: 300px;">Started</th>
              <th>Ended</th>
              <th style="width:250px;">Result</th>
              </tr>
            </thead>
            <tbody>
            {{#each runs}}
              <tr class="run-list" {{action "loadRun" runid}}>
                <td>{{started}}<div class="flow-run-date"> {{startDate}} </div></td>
                <td>{{ended}} <div class="flow-run-date"> {{endDate}}</div></td>
                <td>{{detail}}</td>
              </tr>
            {{/each}}
            </tbody>
            </table>
          {{else}}
            <div class="object-list-empty">
            <div class="object-list-empty-content">
            <div>No History.</div>
            <span>This Workflow has not completed a run yet.</span>
            </div>
            </div>
          {{/if}}
        </div>
      </div>
    </div>
    </div>
  </script>

  <script type="text/x-handlebars" data-template-name="Mapreduce">

    <div id="title">
      {{view C.Embed.TimeSelector}}
      <ul class="nav nav-pills pull-right" style="margin: 2px 14px;">
        <li>{{#linkTo MapreduceStatus model}}Status{{/linkTo}}</li>
        <li>{{#linkTo Mapreduce.Log model}}Log{{/linkTo}}</li>
        <li>{{#linkTo Mapreduce.History model}}History{{/linkTo}}</li>
      </ul>
      <h1>
        <span>Mapreduce</span> 
        <span class="breadcrumb-app-name"><a {{bindAttr href="model.appHref"}}>{{model.app}}</a> : {{model.name}}
        </span>
      </h1>
    </div>

    {{outlet}}

  </script>

  <script type="text/x-handlebars" data-template-name="MapreduceStatus">
    <div id="info">

      <div class="info-box" style="float: right; border: 0;">
        <div id="action-buttons" class="btn-group pull-right">
          <button class="btn btn-blank" {{bindAttr disabled="model.startStopDisabled"}} style="width:64px;" {{action "exec" on="click"}}><span {{bindAttr class="model.actionIcon"}}></span><span>{{model.defaultAction}}</span></button>
          <button class="btn btn-blank btn-icon" {{bindAttr disabled="model.startStopDisabled"}} {{action "config"}}><span class="btn-config"></span></button>
        </div>
        <div class="flow-state"><strong>{{model.currentState}}</strong></div>
      </div>

      <div class="info-box sparkline-box">{{view C.Embed.Chart metrics="/reactor/apps/{parent}/mapreduce/{id}/mappers/process.completion" title="Mapping" unit="percent"}}</div>
      <div class="info-box sparkline-box">{{view C.Embed.Chart metrics="/reactor/apps/{parent}/mapreduce/{id}/reducers/process.completion" title="Reducing" unit="percent"}}</div>

    </div>
    <div id="panels">
      <div id="informer"></div>
      <div class="panel">
        <div id="batchviz-container">
          <div id="batchviz" class="clearfix chart">
            <div class="batch-item">
              <div id="batch-map" class="batch-icon batch-map">
                <div class="info-window">
                  <div class="batch-phase">MAP</div>
                  <div class="mapper-icon"></div>
                  <div>{{model.metricData.mappersEntriesIn}} IN</div>
                  <div>{{model.metricData.mappersEntriesOut}} OUT</div>
                </div>
              </div>
              {{#if model.running}}

              <progress {{bindAttr value="model.metricData.mappersCompletion" }} max="100"></progress>
              {{/if}}
            </div>
            <div class="batch-item">
              <div id="batch-reduce" class="batch-icon batch-reduce">
                <div class="info-window">
                  <div class="batch-phase">REDUCE</div>
                  <div class="reducer-icon"></div>
                  <div>{{model.metricData.reducersEntriesIn}} IN</div>
                  <div>{{model.metricData.reducersEntriesOut}} OUT</div>
                </div>
              </div>
              {{#if model.running}}

              <progress {{bindAttr value="model.metricData.reducersCompletion" }} max="100"></progress>
              {{/if}}
            </div>
          </div>
        </div>
      </div>
    </div>

    {{outlet}}

  </script>

  <script type="text/x-handlebars" data-template-name="Mapreduce/History">
    <div id="panels">
      <div id="informer"></div>
      <div class="panel">
        <div id="object-list">
          {{#if runs.length}}
            <table class="table table-condensed">
            <thead>
              <tr><th style="width: 300px;">Started</th>
              <th>Ended</th>
              <th style="width:250px;">Result</th>
              </tr>
            </thead>
            <tbody>
            {{#each runs}}
              <tr class="run-list">
                <td>{{started}}<div class="flow-run-date"> {{startDate}} </div></td>
                <td>{{ended}} <div class="flow-run-date"> {{endDate}}</div></td>
                <td>{{detail}}</td>
              </tr>
            {{/each}}
            </tbody>
            </table>
          {{else}}
            <div class="object-list-empty">
            <div class="object-list-empty-content">
            <div>No History.</div>
            <span>This Mapreduce job has not completed a run yet.</span>
            </div>
            </div>
          {{/if}}
        </div>
      </div>
    </div>
  </script>

  <script type="text/x-handlebars" data-template-name="Flow">

    <div id="title">
      {{view C.Embed.TimeSelector}}
      <ul class="nav nav-pills pull-right" style="margin: 2px 14px;">
        <li>{{#linkTo FlowStatus model}}Status{{/linkTo}}</li>
        <li>{{#linkTo Flow.Log model}}Log{{/linkTo}}</li>
        <li>{{#linkTo Flow.History model}}History{{/linkTo}}</li>
      </ul>
      <h1><span>Flow</span> <a {{bindAttr href="model.appHref"}}>{{model.app}}</a> : {{model.meta.name}}</h1>
    </div>

    {{outlet}}

  </script>

  <script type="text/x-handlebars" data-template-name="FlowStatus">

    <div id="info">
      <div class="info-box" style="float: right; border: 0;padding-right: 14px;padding-left: 0px;">
        <div id="action-buttons" class="btn-group pull-right">
          <button class="btn btn-blank dropdown-toggle" data-toggle="dropdown">
            <span class="caret"></span>
          </button>
          <ul class="dropdown-menu">
            <li style="min-width:200px; padding:4px 16px 2px;">
              {{#each model.getMeta}}
                <div><strong>{{k}}</strong>: {{v}}
              {{/each}}
            </li>
          </ul>

          <button class="btn btn-blank start-stop" {{bindAttr disabled="model.startStopDisabled"}} style="width:64px;" {{action "exec" on="click"}}><span {{bindAttr class="model.actionIcon"}}></span><span>{{model.defaultAction}}</span></button>
          <button class="btn btn-blank btn-icon" style="border-right:0;" {{bindAttr disabled="model.startStopDisabled"}} {{action "config"}}><span class="btn-config"></span></button>
        </div>
        <div class="flow-state"><strong>{{model.currentState}}</strong></div>
      </div>

      <div class="info-box sparkline-box app-processed">{{view C.Embed.Chart metrics="/reactor/apps/{parent}/flows/{id}/process.events.processed" title="Processing Rate"}}</div>
      <div class="info-box sparkline-box app-busyness">{{view C.Embed.Chart metrics="/reactor/apps/{parent}/flows/{id}/process.busyness" title="Busyness" unit="percent"}}</div>

    </div>

    <div id="panels">
      <div id="informer"></div>
      <div class="panel">
        <div id="flowviz-container">
>>>>>>> 5bed7190

    <div id="footer" style="clear: both;"><span id="copyright">COPYRIGHT &copy; 2014 CONTINUUITY INC. ALL RIGHTS RESERVED.</span><br />

        <a href="http://www.continuuity.com/terms" id="footer-terms" target="blank">Terms</a>
        <span>&nbsp;·&nbsp;</span>
        <a href="http://www.continuuity.com/privacy" id="footer-terms" target="blank">Privacy</a>
        <span>&nbsp;·&nbsp;</span>
        <a href="http://www.continuuity.com/contact-us" id="footer-contact" target="blank">Contact</a>
        <span>&nbsp;·&nbsp;</span>
        <a href="javascript:void(0)" data-uv-lightbox="classic_widget" data-uv-mode="full" data-uv-primary-color="#cc6d00" data-uv-link-color="#007dbf" data-uv-default-mode="support" data-uv-forum-id="194926" id="footer-support">Support</a>
        <span>&nbsp;·&nbsp;</span>
        <a style="text-decoration:underline;" id="footer-reset" href="#" onclick="return C.Util.reset();">Reset</a>
        <span id="build-number"></span>
    </div>

<<<<<<< HEAD
    <div style="clear:both"></div>
  </div>

=======
    {{outlet}}

  </script>

  <!-- Flowlet Status Template -->

  <script type="text/x-handlebars" data-template-name="FlowStatus/Flowlet">

    <div class="popup-modal">

      <div class="popup-container">
        <div class="popup-body">
          <div class="popup-close" {{action close on="click"}}>×</div>

            <div class="btn-group pull-right" style="margin-top: 4px;">
              <button class="btn btn-blank" {{action "addOneInstance" on="click"}}>+</button>
              <button class="btn btn-blank" {{action "removeOneInstance" on="click"}}>-</button>
              {{#if C.isLocal}}
                <button disabled="disabled" class="btn btn-blank" style="text-align:left;">{{model.instances}} instance{{model.pluralInstances}}</button>
              {{else}}
                <button disabled="disabled" class="btn btn-blank" style="text-align:left;">{{model.containersLabel}} instance{{model.pluralInstances}} ({{model.instances}} Requested)</button>
              {{/if}}
            </div>

          <div class="popup-icon"></div>

          <h1 class="popup-title"> {{model.name}}</h1>
          <div id="flowlet-popup-tabs">
            <div id="flowlet-popup-inputs-tab" class="flowlet-popup-tab tab-selected"><a href="#" {{action select "inputs"}}>Inputs</a></div>
            <div id="flowlet-popup-processed-tab" class="flowlet-popup-tab"><a href="#" {{action select "processed"}}>Processed</a></div>
            <div id="flowlet-popup-outputs-tab" class="flowlet-popup-tab"><a href="#" {{action select "outputs"}}>Outputs</a></div>
            </div>
          <div id="flowlet-popup-tab-content">

            <div id="flowlet-popup-inputs" class="flowlet-popup-tab-content">

            {{#if model.inputs.length}}
              <table style="width:100%;">
                <tr>
                  <td style="height:214px;padding:0;">
                    <table style="width: 100%;">
                      <tbody>
                      {{#each model.inputs}}
                      <tr>
                        <td>
                          {{#each contrib}}
                            <div {{action navigate name on="click"}} {{bindAttr flowlet-id="name"}} class="flowlet-popup-input-contrib">{{name}}</div>
                          {{/each}}
                        </td>
                        <td class="flowlet-popup-input">
                          {{id}}
                        </td>
                        <td class="flowlet-blue">
                          {{view C.Embed.Chart grid="true" entityType="Queue" title="Inbound Events per Second" width="305" entityIdBinding=id metrics="/reactor/apps/{app}/flows/{flow}/flowlets/{flowlet}/process.events.in" classNames="sparkline-flowlet-box"}}
                        </td>
                      </tr>
                      {{/each}}
                    </table>
                  </td>
                </tr>
              </table>
            {{else}}
              <div class="flowlet-popup-empty">
              There are no inputs on this flowlet.
              </div>
            {{/if}}

          </div>

          <div id="flowlet-popup-processed" class="flowlet-popup-tab-content">

            <table style="width: 100%">
              <tr>
                <td class="flowlet-blue">
                  {{view C.Embed.Chart grid="true" width="305" metrics="/reactor/apps/{app}/flows/{flow}/flowlets/{id}/process.events.processed" classNames="sparkline-flowlet-box" title="Processing Rate"}}
                </td>
                <td class="flowlet-blue">
                  {{view C.Embed.Chart grid="true" width="305" metrics="/reactor/apps/{app}/flows/{flow}/flowlets/{id}/store.ops" classNames="sparkline-flowlet-box" title="Data Operations"}}
                </td>
              </tr>
              <tr>
                <td class="flowlet-blue">
                  {{view C.Embed.Chart grid="true" width="305" unit="percent" metrics="/reactor/apps/{app}/flows/{flow}/flowlets/{id}/process.busyness" classNames="sparkline-flowlet-box" title="Busyness"}}
                </td>
                <td class="flowlet-blue">
                  {{view C.Embed.Chart grid="true" width="305" metrics="/reactor/apps/{app}/flows/{flow}/flowlets/{id}/process.errors" classNames="sparkline-flowlet-box" title="Errors"}}
                </td>
              </tr>
            </table>

          </div>

          <div id="flowlet-popup-outputs" class="flowlet-popup-tab-content">
            {{#if model.outputs.length}}
            <table style="width:100%;">
              <tr>
                <td style="height:214px;padding:0;">
                  <table style="width:100%;">
                    <tbody>
                      {{#each model.outputs}}
                      <tr>
                      <td class="flowlet-blue">
                        {{view C.Embed.Chart grid="true" entityType="Queue" title="Outbound Events per Second" width="305" entityIdBinding=id metrics="/reactor/apps/{app}/flows/{flow}/flowlets/{flowlet}/process.events.out" classNames="sparkline-flowlet-box"}}
                      </td>
                      <td class="flowlet-popup-input">
                      {{id}}
                      </td>
                      <td>
                      {{#each contrib}}
                      <div {{action navigate name on="click"}} {{bindAttr flowlet-id="name"}} class="flowlet-popup-input-contrib">{{name}}</div>
                      {{/each}}
                      </td>
                      </tr>
                      {{/each}}
                    </tbody>
                  </table>
                </td>
              </tr>
            </table>
            {{else}}
              <div class="flowlet-popup-empty">
              There are no outputs on this flowlet.
              </div>
            {{/if}}
          </div>
        </div>
      </div>
    </div>
  </div>

  </script>

  <!-- Stream Status Template -->

  <script type="text/x-handlebars" data-template-name="FlowStatus/Stream">

    <div class="popup-modal">
      <div class="popup-container">
        <div class="popup-body">
          <div class="popup-close" {{action close on="click"}}>×</div>

          <div class="popup-icon-stream"></div>
          <h1 class="popup-title"><a {{bindAttr href="controller.model.href"}}>{{model.name}}</a></h1>

          <table class="table" class="popup-stream-table">
            <thead>
            <th style="width: 100px;text-align: center;">Storage</th>
            <th style="width: 100px;text-align: center;">Events</th>
            <th style="width: 295px;">Events per Second</th>
            </thead>
            <tbody>
            <tr>
            <td class="app-list-count" {{bindAttr title="model.storageRaw"}}>{{model.storageLabel}}<br /><span>{{model.storageUnits}}</span></td>
            <td class="app-list-count" {{bindAttr title="model.eventsRaw"}}>{{model.eventsLabel}}{{model.eventsUnits}}<br /><span>Events</span></td>
            <td style="padding-right: 0;max-width:295px;">
            {{view C.Embed.Chart entityType="Stream" width="376" mode="singular" metrics="/reactor/streams/{id}/collect.events"}}
            </td>
            </tr>
            </tbody>
          </table>

          <div class="popup-inject-wrapper">
            {{view C.Embed.Injector placeholder="Events injected here will be consumed by all attached programs."}}
            <button class="btn btn-blank" style="float: right;" {{action "inject" on="click"}}>Inject</button>
            <span class="sparkline-box-title">
            {{view Em.Checkbox checkedBinding=controller.injectOnEnter}} Inject by pressing Enter
            </span>

          </div>

        </div>
      </div>
    </div>

  </script>

  <script type="text/x-handlebars" data-template-name="Flow/History">

    <div id="panels">
      <div id="informer"></div>
      <div class="panel">
        <div id="object-list">
          {{#if runs.length}}
            <table class="table table-condensed">
            <thead>
              <tr><th style="width: 300px;">Started</th>
              <th>Ended</th>
              <th style="width:250px;">Result</th>
              </tr>
            </thead>
            <tbody>
            {{#each runs}}
              <tr class="run-list" {{action "loadRun" runid}}>
                <td>{{started}}<div class="flow-run-date"> {{startDate}} </div></td>
                <td>{{ended}} <div class="flow-run-date"> {{endDate}}</div></td>
                <td>{{detail}}</td>
              </tr>
            {{/each}}
            </tbody>
            </table>
          {{else}}
            <div class="object-list-empty">
            <div class="object-list-empty-content">
            <div>No History.</div>
            <span>This Flow has not completed a run yet.</span>
            </div>
            </div>
          {{/if}}
        </div>
      </div>
      <div class="panel">
        <div id="flowviz-container" class="flowviz-fade">
          {{view C.Embed.Visualizer viewName="visualizer"}}
        </div>
      </div>
    </div>
    </div>
  </script>

  <script type="text/x-handlebars" data-template-name="Dataset">
    <div id="title">
      {{view C.Embed.TimeSelector}}
      <h1><span>Dataset</span> {{model.name}}</h1>
    </div>
    <div id="info">
      <div class="info-box sparkline-box write-rate">{{view C.Embed.Chart title="Write Rate (Bytes)" metrics="/reactor/datasets/{id}/dataset.store.bytes" unit="bytes"}}</div>
      <div class="info-box sparkline-box write-rate">{{view C.Embed.Chart title="Write Rate (Ops)" metrics="/reactor/datasets/{id}/dataset.store.writes" unit="OPS/S"}}</div>
      <div class="info-box sparkline-box read-rate">{{view C.Embed.Chart title="Read Rate (Ops)" metrics="/reactor/datasets/{id}/dataset.store.reads" unit="OPS/S"}}</div>

      <div class="info-box app-storage" style="text-align: center;">
        <div class="sparkline-box-title">Stored</div>
        <div class="sparkline-box-value" style="padding-left: 0;padding-top:16px;width: 100px;">{{model.storageLabel}}<br /><span>{{model.storageUnits}}</span></div>
      </div>

    </div>
    <div id="panels">

      <div class="panel">
        <div class="panel-head"><div class="panel-title">Attached Flows</div>
      </div>

        {{partial "flows-list"}}

    </div>
  </script>

<script type="text/x-handlebars" data-template-name="Procedure">

    <div id="title">
      {{view C.Embed.TimeSelector}}
      <ul class="nav nav-pills pull-right" style="margin: 2px 14px;">
        <li>{{#linkTo ProcedureStatus model}}Status{{/linkTo}}</li>
        <li>{{#linkTo Procedure.Log model}}Log{{/linkTo}}</li>
      </ul>
      <h1><span>Procedure</span> <a {{bindAttr href="model.appHref"}}>{{model.app}}</a> : {{model.name}}</h1>
    </div>

    {{outlet}}

  </script>

  <script type="text/x-handlebars" data-template-name="ProcedureStatus">

    <div id="info">
      <div class="info-box" style="float: right; border: 0;">
        <div id="action-buttons" class="btn-group pull-right">
          <button class="btn btn-blank" {{bindAttr disabled="model.startStopDisabled"}} style="width:64px;" {{action "exec" on="click"}}><span {{bindAttr class="model.actionIcon"}}></span><span>{{model.defaultAction}}</span></button>
          <button class="btn btn-blank btn-icon" {{bindAttr disabled="model.startStopDisabled"}} {{action "config"}}><span class="btn-config"></span></button>
        </div>
        <div class="flow-state"><strong>{{model.currentState}}</strong></div>
      </div>

      <div class="info-box sparkline-box">{{view C.Embed.Chart title="Successful" metrics="/reactor/apps/{parent}/procedures/{id}/query.requests"}}</div>
      <div class="info-box sparkline-box">{{view C.Embed.Chart title="Failed" metrics="/reactor/apps/{parent}/procedures/{id}/query.failures"}}</div>
    </div>
    <div id="panels">

      <div class="panel">
      <div class="panel-head">

          <div class="btn-group pull-right">
            <button class="btn btn-blank" {{action "addOneInstance" on="click"}}>+</button>
            <button class="btn btn-blank" {{action "removeOneInstance" on="click"}}>-</button>

            {{#if C.isLocal}}
              <button disabled="disabled" class="btn btn-blank" style="text-align:left;">{{model.instances}} instance{{model.pluralInstances}}</button>
            {{else}}
              <button disabled="disabled" class="btn btn-blank" style="text-align:left;">{{actualInstances}} ({{model.instances}} Requested)</button>
            {{/if}}

          </div>

        <div class="panel-title">Make a Request</div></div>

        <table style="width: 100%" class="top-aligned">
          <thead>
          <tr>
            <th style="width: 140px;text-align: left;">
              Method
            </th>
            <th style="text-align: left;">
              Parameters
            </th>
          </tr>
          </thead>
          <tbody>
          <tr>
            <td>
              {{view C.Embed.TextField valueBinding="controllers.Procedure.requestMethod" id="method-name"}}
            </td>
            <td>
              {{view C.Embed.Injector valueBinding="controllers.Procedure.requestParams"}}
              <br />
              {{#if model.running}}
              <button id="execute-button" {{action "submit"}} class="btn btn-blank">Execute</button>
              {{else}}
              <button disabled="disabled" class="btn btn-blank">Click "Start" Above</button>
              {{/if}}
            </td>

          </tr>
          </tbody>
        </table>
      </div>

      <div class="panel" style="padding: 10px;">
        {{view Ember.TextArea valueBinding="responseBody" classNames="well query-response"}}
      </div>

    </div>

    {{outlet}}

  </script>

  <script type="text/x-handlebars" data-template-name="ColorPicker">
    <input type="text" class="color-picker" {{action setMetricRequestColor controller.metricsRequest.color}} {{ bindAttr value="controller.metricsRequest.color"}} />
  </script>

  <script type="text/x-handlebars" data-template-name="Analyze">
    <div id="title">
      {{view C.Embed.TimeSelector}}
      <div style="float: right;margin-top: 2px;">
        <button class="btn btn-blank pause force-margin-right-20" {{action togglePause}}>{{pausedLabel}}</button>
      </div>
      <h1>Metrics <span>Explorer</span></h1>
    </div>
    <div id="panels">
      <div class="panel" id="analyze-selected">
        <div class="clearfix">

          <div class="analyze-selected">
            <ul>

            {{#each metric in selected}}
              <li class="analyze-selected-metric">
                <div class="analyze-selected-metric-remove" {{action removeFromChart metric}}>&times;</div>
                <div class="analyze-selected-metric-color" style="background: {{unbound metric.color}}"></div>
                <div class="analyze-selected-metric-element"><a href="{{unbound metric.href}}">{{metric.element}}</a></div>
                <div class="analyze-selected-metric-name">{{metric.metric}}</div>
              </li>
            {{/each}}

              <li class="analyze-selected-metric-add" {{action showConfigure}}>
                <div class="analyze-selected-metric-color">+</div>
                <div class="analyze-selected-metric-element">Add</div>
              </li>

            </ul>

            <div id="analyze-configurator">
              <input type="hidden" id="elementSelector" />
              <input type="hidden" id="metricSelector" disabled="disabled" />
              <button {{bindAttr disabled="configuring.noSelection"}} class="analyze-blue-btn" {{action addToChart}}>Add</button>
              <button class="analyze-gray-btn" {{action hideConfigure}}>Cancel</button>
            </div>

        </div>

      </div>

    </div>

    <div class="panel analyze-chart">
      <div class="panel-body">
        {{#if selected.length}}
          <div id="y_axis"></div>
          {{view C.Embed.Analyze}}
        {{else}}
          <div class="object-list-empty" style="height:500px;padding-top:220px;">
            <div class="object-list-empty-content">
              <div>No metrics selected.</div>
              <span>Please add a metric on the right.</span>
            </div>
          </div>
        {{/if}}
      </div>
    </div>

    </div>

  </script>


  <script type="text/x-handlebars" data-template-name="PageNotFound">

    <div id="panels">

      <div class="panel">

        <div class="panel-head">
          <div class="panel-title">Not Found</div>
        </div>
        <div class="object-list-empty">
          <div class="object-list-empty-content">
            <div>Page not found.</div>
            <span>Please double check the URL above.</span>
          </div>
        </div>

      </div>
    </div>

  </script>

  <!-- Shared -->

  <script type="text/x-handlebars" data-template-name="Runnable/Config">

    <div class="popup-modal config-modal">
      <div class="popup-container">
        <div class="popup-body">
          <div class="popup-close" {{action close on="click"}}>×</div>
          <h2>Runtime Configuration</h2>

          {{view C.Embed.KeyVal}}

        </div>
          <div class="modal-footer">
            <button {{action close}} class="btn btn-blank">Cancel</button>
            <button {{action clear}} style="margin-right: 5px;" class="btn btn-blank">Clear</button>
            {{#if runnable}}
              {{#if model.running}}
                <button {{action save}} class="btn btn-blank">Save and Close</button>
                <button {{action saveAndRestart}} class="btn btn-blank">Save and Restart</button>
              {{else}}
                <button {{action runOnce}} class="btn btn-blank">Run Once</button>
                <button {{action saveAndRun}} class="btn btn-blank">Save and Run</button>
              {{/if}}
            {{else}}
            <button {{action save}} class="btn btn-blank">Save and Close</button>
            {{/if}}
          </div>
      </div>
    </div>

  </script>

  <script type="text/x-handlebars" data-template-name="Runnable/Log">

    <div id="panels">
      <div class="panel" style="padding: 10px;">
        <ul class="nav nav-tabs">
          <li {{bindAttr class="logMetrics.ALL.active"}}><a {{ action showLogsByType "ALL" }}>ALL({{logMetrics.ALL.count}})</a></li>
          <li {{bindAttr class="logMetrics.INFO.active"}}><a {{ action showLogsByType "INFO" }}>INFO({{logMetrics.INFO.count}})</a></li>
          <li {{bindAttr class="logMetrics.WARN.active"}}><a {{ action showLogsByType "WARN" }}>WARN({{logMetrics.WARN.count}})</a></li>
          <li {{bindAttr class="logMetrics.ERROR.active"}}><a id="log-error-tab" {{ action showLogsByType "ERROR" }}>ERROR({{logMetrics.ERROR.count}})</a></li>
          <li {{bindAttr class="logMetrics.DEBUG.active"}}><a {{ action showLogsByType "DEBUG" }}>DEBUG({{logMetrics.DEBUG.count}})</a></li>
          <li {{bindAttr class="logMetrics.OTHER.active"}}><a {{ action showLogsByType "OTHER" }}>OTHER({{logMetrics.OTHER.count}})</a></li>
        </ul>
        <pre id="logView" class="well query-response"></pre>
      </div>
    </div>

  </script>

  <!-- Partials -->

  <script type="text/x-handlebars" data-template-name="tree-branch">
    {{each children itemController="treeNode" itemViewClass="C.TreeNodeView"}}
  </script>

  <script data-template-name="tree-node" type="text/x-handlebars">

    <div class="tree-node">

      <div class="tree-chart">
        {{view C.Embed.Chart entityIdBinding=id entityTypeBinding=type height="50" unit="bytes" listMode="true"}}
      </div>

      <div class="tree-count app-list-count">{{coresLabel}}</div>

      <div class="tree-count app-list-count">{{containersLabel}}</div>

      <div class="tree-toggle">
        {{#if model.children.length}}
          <span {{bindAttr class=":toggle-icon children.length::leaf"}} {{action toggle}}>
            {{#if isExpanded}}
                &#x25BC;
            {{else}}
                &#x25B6;
            {{/if}}
          </span>
        {{else}}
          &#183;
        {{/if}}
      </div>
      <div class="tree-element app-list-name">
        <a {{bindAttr href="href"}}>{{name}}</a><br />
        <span class="app-list-status">{{description}}</span>
      </div>

    </div>

    {{#if isExpanded}}
      {{control "treeBranch" model}}
    {{/if}}

  </script>

  <script type="text/x-handlebars" data-template-name="_programs-list">

    {{#if structure.children.length}}
      <table class="table">
        <thead>
          <th>Elements</th>
          <th style="width: 80px;text-align: center;">Containers</th>
          <th style="width: 80px;text-align: center;">Cores</th>
          <th style="width: 262px;">Memory</th>
        </thead>
      </table>
      {{control "treeBranch" structure}}

    {{else}}
      <div class="object-list-empty">
      <div class="object-list-empty-content">
      <div>No Applications.</div>
      <span>Please navigate to the Overview screen to load one.</span>
      </div>
      </div>
    {{/if}}
  </script>

  <script type="text/x-handlebars" data-template-name="_apps-list">
    {{#if elements.App.length}}
      <table class="table">
        <thead>
        <th>&nbsp;</th>
          <th style="text-align: center;width:64px;">Collect</th>
          <th style="text-align: center;width:64px;">Process</th>
          <th style="text-align: center;width:64px;">Store</th>
          <th style="text-align: center;width:64px;">Query</th>
        <th style="width: 262px;">Busyness</th>
        </thead>
        <tbody>
        {{#each elements.App }}
          <tr>
            <td class="app-list-name">
            <a {{bindAttr href="href"}}>{{name}}</a>
            <br />
            <span class="app-list-status">{{description}}</span>

            </td>
            <td class="app-list-count">{{counts.Stream}}</strong></td>
            <td class="app-list-count">{{counts.Flow}}</strong></td>
            <td class="app-list-count">{{counts.Dataset}}</strong></td>
            <td class="app-list-count">{{counts.Procedure}}</strong></td>
            <td style="max-width:264px;">{{view C.Embed.Chart entityIdBinding=id entityType="App" height="50" metrics="/reactor/apps/{id}/process.busyness" unit="percent"}}</td>
          </tr>
        {{/each}}
        </tbody>
      </table>
    {{else}}
      <div class="object-list-empty">
      <div class="object-list-empty-content">
      <div>No Applications.</div>
      <span>Load an Application by clicking the button above.</span>
      </div>
      </div>
    {{/if}}
  </script>

  <script type="text/x-handlebars" data-template-name="list-page">
    <div id="title">
      {{view C.Embed.TimeSelector}}
      <h1><span>Data</span> {{controller.title}}</h1>
    </div>

    <div id="panels">
      <div class="panel">
        {{outlet}}
      </div>
    </div>
  </script>

<script type="text/x-handlebars" data-template-name="datasets-list-page">
    <div id="title">
      {{view C.Embed.TimeSelector}}
      <div class="pull-right">
        <a class="btn-custom" id="explore-button" href="/#/dataexplore/query">Explore</a>
      </div>
      <h1><span>Data</span> {{controller.title}}</h1>
    </div>

    <div id="panels">
      <div class="panel">
        {{outlet}}
      </div>
    </div>
  </script>

  <script type="text/x-handlebars" data-template-name="_streams-list">

    {{#if elements.Stream.length}}
      <table class="table">
      <thead>
        <th style="padding-left: 14px;">Streams</th>
        <th style="width: 100px;text-align: center;">Storage</th>
        <th style="width: 100px;padding: 3px 0px 0px;text-align: center;">Events</th>
        <th style="width: 262px;">Arrival Rate (EPS)</th>
      </thead>
      <tbody>
        {{#each elements.Stream }}
          <tr>
            <td class="app-list-name">
            <a {{bindAttr href="href"}}>{{name}}</a><br /><span class="app-list-status">Stream</span>
            </td>
            <td class="app-list-count">{{storageLabel}}<span>{{storageUnits}}</span></td>
            <td class="app-list-count">{{eventsLabel}}{{eventsUnits}}</td>
            <td style="max-width:262px;">{{view C.Embed.Chart entityIdBinding=id entityType="Stream" mode="singular" metrics="/reactor/streams/{id}/collect.events"}}</td>
          </tr>
        {{/each}}
      </tbody>
      </table>
    {{else}}
      <div class="object-list-empty">
        <div class="object-list-empty-content">
          <div>No Streams.</div>
            <span>Please create one in code or on the commandline.</span>
        </div>
      </div>
    {{/if}}

  </script>

  <script type="text/x-handlebars" data-template-name="_flows-list">
    {{#if elements.Flow.length}}
      <table class="table">
        <thead>
          <th style="padding-left: 14px;">Flows</th>
          <th style="width: 262px;">Processing Rate (EPS)</th>
          <th style="width: 262px;">Busyness</th>
        </thead>
        <tbody>
        {{#each elements.Flow.content }}
          <tr>
            <td class="app-list-name">
            <a {{bindAttr href="href"}}>{{name}}</a><br /><span class="app-list-status app-status">{{currentState}}</span>
            </td>
            <td style="max-width:262px;">{{view C.Embed.Chart entityIdBinding=id entityType="Flow" metrics="/reactor/apps/{parent}/flows/{id}/process.events.processed"}}</td>
            <td style="max-width:262px;">{{view C.Embed.Chart entityIdBinding=id entityType="Flow" metrics="/reactor/apps/{parent}/flows/{id}/process.busyness" unit="percent"}}</td>
          </tr>
        {{/each}}
        </tbody>
      </table>
    {{else}}
      <div class="object-list-empty">
        <div class="object-list-empty-content">
          <div>No Flows.</div>
          <span>Add Flows by uploading an Application JAR.</span>
        </div>
      </div>
    {{/if}}
    {{#if elements.Mapreduce.length}}
      <table class="table">
          <thead>
            <th style="padding-left: 14px;">Mapreduce</th>
            <th style="width: 262px;">Mapping Status</th>
            <th style="width: 262px;">Reducing Status</th>
          </thead>
          <tbody>
          {{#each elements.Mapreduce.content }}
            <tr>
              <td class="app-list-name">
              <a {{bindAttr href="href"}}>{{name}}</a><br /><span class="app-list-status app-status">{{currentState}}</span>
              </td>
              <td style="max-width:262px;">{{view C.Embed.Chart entityIdBinding=id entityType="Mapreduce" metrics="/reactor/apps/{parent}/mapreduce/{id}/mappers/process.completion" unit="percent"}}</td>
              <td style="max-width:262px;">{{view C.Embed.Chart entityIdBinding=id entityType="Mapreduce" metrics="/reactor/apps/{parent}/mapreduce/{id}/reducers/process.completion" unit="percent"}}</td>
            </tr>
          {{/each}}
          </tbody>
        </table>
    {{/if}}
    {{#if elements.Workflow.length}}
      <table class="table">
          <thead>
            <th style="padding-left: 14px;">Workflows</th>
          </thead>
          <tbody>
          {{#each elements.Workflow.content }}
            <tr>
              <td class="app-list-name">
              <a {{bindAttr href="href"}}>{{name}}</a><br /><span class="app-list-status app-status">{{currentState}}</span>
              </td>
            </tr>
          {{/each}}
          </tbody>
        </table>
    {{/if}}
  </script>

  <script type="text/x-handlebars" data-template-name="_datasets-list">
    {{#if elements.Dataset.length}}
      <table class="table">
        <thead>
        <th style="padding-left: 14px;">DataSets</th>
        <th style="width: 100px;text-align: center;">Storage</th>
        <th style="width: 262px;">Write Rate (Bytes)</th>
        </thead>
        <tbody>
        {{#each elements.Dataset }}
          <tr>
            <td class="app-list-name">
              <a {{bindAttr href="href"}}>{{name}}</a><br /><span class="app-list-status">{{classname}}</span>
            </td>
            <td class="app-list-count">{{storageLabel}}<br /><span>{{storageUnits}}</span></td>
            <td style="max-width:262px;">{{view C.Embed.Chart entityIdBinding=id entityType="Dataset" mode="singular" metrics="/reactor/datasets/{id}/dataset.store.bytes"}}</td>
          </tr>
        {{/each}}
        </tbody>
      </table>
    {{else}}
    <div class="object-list-empty">
      <div class="object-list-empty-content">
        <div>No DataSets.</div>
          <span>Please create one in code or on the commandline.</span>
        </div>
    </div>
    {{/if}}
  </script>

  <script type="text/x-handlebars" data-template-name="_procedures-list">
    {{#if elements.Procedure.length}}
      <table class="table">
      <thead>
        <th style="padding-left: 14px;">Procedures</th>
        <th style="width: 262px;">Request Rate</th>
        <th style="width: 262px;">Error Rate</th>
      </thead>
      <tbody>
        {{#each elements.Procedure}}
          <tr>
            <td class="app-list-name">
            <a {{bindAttr href="href"}}>{{name}}</a><br /><span class="app-list-status app-status">{{currentState}}</span>
            </td>
            <td style="max-width:262px;">{{view C.Embed.Chart entityIdBinding=id entityType="Procedure" metrics="/reactor/apps/{parent}/procedures/{id}/query.requests"}}</td>
            <td style="max-width:262px;">{{view C.Embed.Chart entityIdBinding=id entityType="Procedure" metrics="/reactor/apps/{parent}/procedures/{id}/query.failures"}}</td>
          </tr>
        {{/each}}
      </tbody>
      </table>
    {{else}}
    <div class="object-list-empty">
    <div class="object-list-empty-content">
    <div>No Procedures.</div>
    <span>Add Procedures by uploading an Application JAR.</span>
    </div>
    </div>
    {{/if}}
  </script>

  <script type="text/x-handlebars" data-template-name="_userservices-list">
    {{#if elements.Userservice.length}}
      <table class="table">
      <thead>
        <th style="padding-left: 14px;">Services</th>
        <th style="width: 262px;">Number of Components</th>
      </thead>
      <tbody>
        {{#each elements.Userservice}}
          <tr>
            <td class="app-list-name">
            <a {{bindAttr href="href"}}>{{name}}</a><br /><span class="app-list-status app-status">{{currentState}}</span>
            </td>
            <td class="app-list-count">{{numRunnables}}</td>
          </tr>
        {{/each}}
      </tbody>
      </table>
    {{else}}
    <div class="object-list-empty">
    <div class="object-list-empty-content">
    <div>No Userservices.</div>
    <span>Add Userservices by uploading an Application JAR.</span>
    </div>
    </div>
    {{/if}}
  </script>

  <script type="text/x-handlebars" data-template-name="promote">
    <div class="popup-container" style="min-height: 246px;width: 430px;">
      <div class="popup-body" style="min-height: 240px;">

      {{#if promoteSucceeded}}
        <h2>Push {{finished}}</h2>
      {{else}}
        <h2>Push to Cloud</h2>
      {{/if}}
      <div class="modal-loading"></div>
        <div class="modal-push">

          {{#if pushing}}
          <div style="text-align: center; padding: 26px;height:182px;">
            <img style="width:116px;height:116px;" src="/assets/img/pushing.gif" />
          </div>
          {{else}}

            <div id="promote-status" class="popup-description" style="padding: 0">{{finishedMessage}}</div>
            {{#if promoteSucceeded}}
              <div class="popup-description" style="padding:0;">
                {{#if finishedLink}}
                  <br /><a target="_blank" {{bindAttr href="finishedLink"}}>{{finishedLink}}</a>
                {{/if}}
              </div>
            {{else}}
              <div class="sparkline-box-title" style="padding-left:0;">API Key</div>
              <div>{{view C.Embed.TextField valueBinding="C.Env.credential" }}</div>
              {{#if C.Env.credential}}
                {{#if destinations.length}}
                  <div class="sparkline-box-title" style="padding-left:0;margin-top:8px;">Destination</div>
                  <div>{{view Ember.Select valueBinding="destination" contentBinding="destinations" optionLabelPath="content.name" optionValuePath="content.id"}}</div>
                {{else}}
                  {{#if loading}}
                    <div style="text-align: center; padding: 24px 0px 16px;">
                      <img src="/assets/img/chart-loading.gif" />
                    </div>
                  {{else}}
                    <div class="popup-description">
                    {{#if network}}
                      There was a problem connecting to Continuuity. Please check your internet connection.
                    {{else}}
                      There are no destinations available. Make sure your API Key is correct. If you have not configured any clouds, you can do so on your <a target="_blank" href="https://accounts.continuuity.com/">Account Home page</a>.
                    {{/if}}
                    </div>
                  {{/if}}
                {{/if}}
              {{else}}
                <div class="popup-description">Your API Key can be found on your <a target="_blank" href="http://accounts.continuuity.com/profile">Profile Page</a>.</div>
              {{/if}}
            {{/if}}
          {{/if}}
        </div>
      </div>
      {{#if promoteSucceeded}}
        <div class="modal-footer">
          <button {{action "destroy" target="view"}} class="btn btn-blank">Done</button>
        </div>
      {{else}}
        {{#unless pushing}}
          <div class="modal-footer">
            <button {{action "destroy" target="view"}} class="btn btn-blank">Cancel</button>
            {{#if destinations.length}}
              <button {{action "promoteSubmit"}} class="btn btn-blank">Push</button>
            {{/if}}
          </div>
        {{/unless}}
      {{/if}}
    </div>
  </script>

  <script type="text/x-handlebars" data-template-name="Loading">
    <div id="services-loading">
      <div class="services-box">
        <div class="animated">
          <img src="assets/img/services-loading.gif" />Loading Services...
        </div>
        <ul class="services-list">
          {{#each serviceStatuses}}
          <li class="service">
            <span class="lowercasify">{{this.name}}</span>
            <span {{ bindAttr class=":service-icon this.imgClass" }} ></span>
          </li>
          {{/each}}
        </ul>
      </div>
    </div>
  </script>

  <script type="text/x-handlebars" data-template-name="ConnectionError">
    <div id="services-loading">
      <div class="services-box">
        <div class="animated large">
          There seems to be a connection problem... <br />
          Please wait.
        </div>
      </div>
    </div>
  </script>

>>>>>>> 5bed7190
</body>
</html><|MERGE_RESOLUTION|>--- conflicted
+++ resolved
@@ -1,58 +1,72 @@
 <!doctype html>
-<html lang="en">
 <head>
   <meta charset="utf-8">
   <meta http-equiv="X-UA-Compatible" content="IE=edge,chrome=1">
+
   <title>Continuuity</title>
   <link rel="shortcut icon" type="image/x-icon" href="http://www.continuuity.com/wp-content/themes/continuuity/images/favicon.ico">
 
   <meta name="description" content="">
   <meta name="author" content="Continuuity, Inc.">
   <meta name="viewport" content="width=device-width,initial-scale=1,maximum-scale=1">
-  
+
+  <script type="text/javascript">
+
+    window.ENV = window.ENV || {};
+    ENV.EXPERIMENTAL_CONTROL_HELPER = true
+
+  </script>
+
+  <script type="text/javascript" src="/core/lib/jquery-1.9.1.js"></script>
+  <script type="text/javascript" src="/third_party/bootstrap/js/bootstrap.js"></script>
+  <script type="text/javascript" src="/core/lib/handlebars.js"></script>
+  <script type="text/javascript" src="/core/lib/ember-1.0.0-rc.5.js"></script>
+  <script type="text/javascript" src="/core/lib/jquery.timeago.js"></script>
+  <script type="text/javascript" src="/core/lib/jquery.jsPlumb-1.3.6-all.js"></script>
+  <script type="text/javascript" src="/core/lib/d3.v3.js"></script>
+  <script type="text/javascript" src="/core/lib/string.min.js"></script>
+  <script type="text/javascript" src="/core/lib/jquery.taboverride.js"></script>
+  <script type="text/javascript" src="/core/lib/jquery.cookie.js"></script>
+  <script type="text/javascript" src="/core/lib/jquery.color-2.1.2.min.js"></script>
+  <script type="text/javascript" src="/core/lib/require.js" data-main="main"></script>
+
+  <script src="/core/lib/rickshaw.js"></script>
+  <script src="/third_party/select2/select2.min.js"></script>
+
   <link rel="stylesheet" href="/third_party/rickshaw/rickshaw.min.css">
-  <link rel="stylesheet" href="/third_party/bootstrap/bootstrap.min.css">
+  <link rel="stylesheet" href="/third_party/bootstrap/css/bootstrap.min.css">
   <link rel="stylesheet" href="/third_party/select2/select2.css">
   <link rel="stylesheet" href="/assets/css/new/main.css">
-  <link rel="stylesheet" href="/assets/css/new/local.css">
-
-  <script type="text/javascript">
-
-    window.ENV = window.ENV || {};
-    ENV.EXPERIMENTAL_CONTROL_HELPER = true
-
-  </script>
+
   <script>(function(){var uv=document.createElement('script');uv.type='text/javascript';uv.async=true;uv.src='//widget.uservoice.com/dFjjpiFcT5p78aYB5bDzGA.js';var s=document.getElementsByTagName('script')[0];s.parentNode.insertBefore(uv,s)})()</script>
-  <script type="text/javascript" src="/third_party/d3.v3.js"></script>
-  <script src="/third_party/prototype.js"></script>
-  <script type="text/javascript" src="/third_party/require.js" data-main="core/angular/main"></script>
+
 </head>
-<body ng-controller="BaseCtrl">
+<body>
   <div id="warning">
     <div>
       <img src="/assets/img/v2/warning-close.png" id="warning-close" />
-      <span class="warning-text"></span>
+      <span class="warning-text">Experiencing connection issues.</span>
     </div>
   </div>
-  <div id="content">
+
+  <script type="text/x-handlebars" data-template-name="application">
     <div id="header">
       <div class="logo-holder left-float">
         <a href="#" id="logo"></a>
         <a href="#" id="product-name"></a>
       </div>
       <div id="global">
-            <a href="/logout" id="header-logout">Logout</a>
-            <a href="/#/login" id="header-login">Login</a>
-            <a href="https://accounts.continuuity.com/logout">Logout</a>
-            <a href="javascript:void(0)" data-uv-lightbox="classic_widget" data-uv-mode="full" data-uv-primary-color="#cc6d00" data-uv-link-color="#007dbf" data-uv-default-mode="support" data-uv-forum-id="194926" class="support-link"></a>
+      {{#if C.Env.security_enabled}}
+          {{#if C.Env.auth_token}}
+            <a class="general-link logout-link" href="/logout" id="header-logout">Logout</a>
+          {{else}}
+            <a class="general-link login-link" href="/#/login" id="header-login">Login</a>
+          {{/if}}
+          {{#if C.Env.authenticated}}
+            <a class="general-link logout-link" href="https://accounts.continuuity.com/logout">Logout</a>
+            <a href="javascript:void(0)" data-uv-lightbox="classic_widget" data-uv-mode="full" data-uv-primary-color="#cc6d00" data-uv-link-color="#007dbf" data-uv-default-mode="support" data-uv-forum-id="194926" class="support-link">Support</a>
             <a href="https://accounts.continuuity.com/profile" class="user-link" target="_blank">{{C.Env.user.name}}</a>
             <a href="#" class="cloud-link">{{C.Env.cluster.vpc_label}}</a>
-<<<<<<< HEAD
-            <a href="javascript:void(0)" data-uv-lightbox="classic_widget" data-uv-mode="full" data-uv-primary-color="#cc6d00" data-uv-link-color="#007dbf" data-uv-default-mode="support" data-uv-forum-id="194926" class="support-link"></a>
-            <a href="https://accounts.continuuity.com/" target="_blank" class="user-link" id="header-account">My Account</a>
-      <a href="#/services" class="topmenu-top-padding">Services</a>
-      <a href="#/analyze" class="metrics-link" id="header-metrics"></a>
-=======
           {{else}}
             {{#unless C.isEnterprise}}
             <a href="javascript:void(0)" data-uv-lightbox="classic_widget" data-uv-mode="full" data-uv-primary-color="#cc6d00" data-uv-link-color="#007dbf" data-uv-default-mode="support" data-uv-forum-id="194926" class="support-link">Support</a>
@@ -78,7 +92,6 @@
       </a>
 
       <a href="#/analyze" class="metrics-link" id="header-metrics">Metrics</a>
->>>>>>> 5bed7190
       </div>
     </div>
     <div id="nav">
@@ -106,12 +119,35 @@
       </ul>
     </div>
     <div id="content-body">
-      <div ng-view></div>
-    </div>
-
+      {{!--       <div class="breadcrumbs-container">
+        {{view C.Embed.Breadcrumb}}
+        <div style="clear:both"></div>
+      </div> --}}
+
+      {{outlet}}
+
+    </div>
+    <div id="footer" style="clear: both;"><span id="copyright">COPYRIGHT &copy; 2014 CONTINUUITY INC. ALL RIGHTS RESERVED.</span><br />
+
+    <a href="http://www.continuuity.com/terms" id="footer-terms" target="blank">Terms</a>
+    <span>&nbsp;·&nbsp;</span>
+    <a href="http://www.continuuity.com/privacy" id="footer-terms" target="blank">Privacy</a>
+    <span>&nbsp;·&nbsp;</span>
+    <a href="http://www.continuuity.com/contact-us" id="footer-contact" target="blank">Contact</a>
+    {{#unless C.isEnterprise}}
+    <span>&nbsp;·&nbsp;</span>
+    <a href="javascript:void(0)" data-uv-lightbox="classic_widget" data-uv-mode="full" data-uv-primary-color="#cc6d00" data-uv-link-color="#007dbf" data-uv-default-mode="support" data-uv-forum-id="194926" id="footer-support">Support</a>
+    {{/unless}}
+    {{#if C.isLocal}}
+    <span>&nbsp;·&nbsp;</span>
+    <a style="text-decoration:underline;" id="footer-reset" href="#" onclick="return C.Util.reset();">Reset</a>
+    {{/if}}
+    <span id="build-number"></span>
+    </div>
     <div id="drop-hover">
       <div id="drop-border"><div id="drop-loading"></div><div id="drop-label">Drop here to deploy.</div></div>
     </div>
+
     <div id="nux-completed-modal" class="popup-modal">
       <div class="popup-container">
         <div id="nux-1">
@@ -138,8 +174,6 @@
       </div>
     </div>
 
-<<<<<<< HEAD
-=======
   </script>
 
   <script type="text/x-handlebars" data-template-name="Services">
@@ -1122,27 +1156,23 @@
       <div id="informer"></div>
       <div class="panel">
         <div id="flowviz-container">
->>>>>>> 5bed7190
-
-    <div id="footer" style="clear: both;"><span id="copyright">COPYRIGHT &copy; 2014 CONTINUUITY INC. ALL RIGHTS RESERVED.</span><br />
-
-        <a href="http://www.continuuity.com/terms" id="footer-terms" target="blank">Terms</a>
-        <span>&nbsp;·&nbsp;</span>
-        <a href="http://www.continuuity.com/privacy" id="footer-terms" target="blank">Privacy</a>
-        <span>&nbsp;·&nbsp;</span>
-        <a href="http://www.continuuity.com/contact-us" id="footer-contact" target="blank">Contact</a>
-        <span>&nbsp;·&nbsp;</span>
-        <a href="javascript:void(0)" data-uv-lightbox="classic_widget" data-uv-mode="full" data-uv-primary-color="#cc6d00" data-uv-link-color="#007dbf" data-uv-default-mode="support" data-uv-forum-id="194926" id="footer-support">Support</a>
-        <span>&nbsp;·&nbsp;</span>
-        <a style="text-decoration:underline;" id="footer-reset" href="#" onclick="return C.Util.reset();">Reset</a>
-        <span id="build-number"></span>
-    </div>
-
-<<<<<<< HEAD
-    <div style="clear:both"></div>
-  </div>
-
-=======
+
+          <div class="btn-group" style="float: left;">
+            <button class="btn btn-blank dropdown-toggle" data-toggle="dropdown" style="padding-left:14px;float: right;">
+              {{flowletLabelName}} <span class="caret"></span>
+            </button>
+            <ul class="dropdown-menu">
+              <li><a {{action "setFlowletLabel" "rate"}}>Flowlet Rate</a></li>
+              <li><a {{action "setFlowletLabel" "pending"}}>Flowlet Pending</a></li>
+              <li><a {{action "setFlowletLabel" "aggregate"}}>Flowlet Processed</a></li>
+            </ul>
+          </div>
+
+          {{view C.Embed.Visualizer viewName="visualizer"}}
+        </div>
+      </div>
+    </div>
+
     {{outlet}}
 
   </script>
@@ -2042,6 +2072,5 @@
     </div>
   </script>
 
->>>>>>> 5bed7190
 </body>
 </html>