module.exports = {
  extractConfig: extractConfig
};

var promise = require('q'),
    fs = require('fs'),
    lodash = require('lodash'),
    spawn = require('child_process').spawn,
    xml2js = require('xml2js'),
    StringDecoder = require('string_decoder').StringDecoder,
    configObj = {},
    configString = "";

/*
 *  Extracts the config based on mode.
 *  @param {string} Current running mode. Enterprise/Developer
 *  @param {string} type of config required. --cConfig for Common Config --sConfig for Security Config
 *  @returns {promise} Returns a promise that gets resolved once the the configs are fetched.
 */

function extractConfig(mode, configParam, isSecure) {
  var deferred = promise.defer(),
      decoder = new StringDecoder('utf8'),
      partialConfigRead,
      configReader;
  isSecure = isSecure || false;
  if (mode === "enterprise") {
    configReader = spawn(__dirname + "/../bin/config-tool", ["--" + configParam]);
    configReader.stderr.on('data', configReadFail.bind(this));
    configReader.stdout.on('data', configRead.bind(this));
    partialConfigRead = lodash.partial(onConfigReadEnd, deferred, isSecure);
    configReader.stdout.on('end', partialConfigRead.bind(this));
  } else {
    this.config = require("../../cdap-config.json");
<<<<<<< HEAD
    fs.readFile(__dirname + '/../VERSION', "utf-8", function(error, version) {
      if (error) {
        this.logger.info(error);
        this.logger.info("Unable to open VERSION file");
      } else {
        this.config.version = version;
      }
      deferred.resolve();
    }.bind(this));
    if (this.config["ssl.enabled"] === "true") {
      this.config = lodash.extend(this.config, require("../../cdap-security-config.json"));
      if (this.config["dashboard.selfsignedcertificate.enabled"] === "true") {
        /*
          We use mikeal/request library to make xhr request to cdap server.
          In a ssl enabled environment where cdap server uses a self-signed certificate
          node server will fail to connect to cdap server as it is self-signed.
          This environment variable enables that.

          The github issue in relation to this is : https://github.com/mikeal/request/issues/418

          Could not find nodejs doc that discusses about this variable.
        */
        process.env.NODE_TLS_REJECT_UNAUTHORIZED = "0";
      }
    }
=======
    this.securityConfig = require("../../cdap-security-config.json");
>>>>>>> fd8adc36
    this.configSet = true;
  }
  return deferred.promise;
}

function onConfigReadEnd(deferred, isSecure, data) {
  if (isSecure) {
    this.securityConfig = JSON.parse(configString);
  } else {
    this.config = JSON.parse(configString);
  }
  if (this.config["ssl.enabled"] === "true" && !this.configSet) {
    this.configSet = true;
    configString = "";
    this.extractConfig("enterprise", "security", true)
        .then(function onSecureConfigComplete() {
          deferred.resolve();
        }.bind(this));
  } else {
    this.configSet = true;
    deferred.resolve();
  }
}

function configRead() {
  var decoder = new StringDecoder('utf-8');
  var textChunk = decoder.write(arguments[0]);
  if (textChunk) {
    configString += textChunk;
  } else {
    this.logger.error('Extracting the config file failed!');
  }
}

function configReadFail() {
  var decoder = new StringDecoder('utf-8');
  var textChunk = decoder.write(arguments[0]);
  if (textChunk) {
    this.logger.info(textChunk);
  } else {
    this.logger.error('Extracting the config file failed!');
  }
}<|MERGE_RESOLUTION|>--- conflicted
+++ resolved
@@ -32,7 +32,6 @@
     configReader.stdout.on('end', partialConfigRead.bind(this));
   } else {
     this.config = require("../../cdap-config.json");
-<<<<<<< HEAD
     fs.readFile(__dirname + '/../VERSION', "utf-8", function(error, version) {
       if (error) {
         this.logger.info(error);
@@ -42,25 +41,8 @@
       }
       deferred.resolve();
     }.bind(this));
-    if (this.config["ssl.enabled"] === "true") {
-      this.config = lodash.extend(this.config, require("../../cdap-security-config.json"));
-      if (this.config["dashboard.selfsignedcertificate.enabled"] === "true") {
-        /*
-          We use mikeal/request library to make xhr request to cdap server.
-          In a ssl enabled environment where cdap server uses a self-signed certificate
-          node server will fail to connect to cdap server as it is self-signed.
-          This environment variable enables that.
-
-          The github issue in relation to this is : https://github.com/mikeal/request/issues/418
-
-          Could not find nodejs doc that discusses about this variable.
-        */
-        process.env.NODE_TLS_REJECT_UNAUTHORIZED = "0";
-      }
-    }
-=======
+    
     this.securityConfig = require("../../cdap-security-config.json");
->>>>>>> fd8adc36
     this.configSet = true;
   }
   return deferred.promise;
