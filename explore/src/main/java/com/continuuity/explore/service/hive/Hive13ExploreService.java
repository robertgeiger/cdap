--- conflicted
+++ resolved
@@ -33,43 +33,6 @@
   }
 
   @Override
-<<<<<<< HEAD
-  protected Status fetchStatus(Handle handle) throws ExploreException, HandleNotFoundException {
-    try {
-      OperationHandle operationHandle = getOperationHandle(handle);
-      if (operationHandle == null) {
-        return new Status(Status.OpStatus.RUNNING, false);
-      }
-
-      OperationStatus operationStatus = getCliService().getOperationStatus(operationHandle);
-      Status status = new Status(Status.OpStatus.valueOf(operationStatus.getState().toString()),
-                                 operationHandle.hasResultSet());
-      LOG.trace("Status of handle {} is {}", handle, status);
-      return status;
-    } catch (HiveSQLException e) {
-      throw new ExploreException(e);
-    }
-  }
-
-  @Override
-  protected List<Result> fetchNextResults(Handle handle, int size) throws ExploreException, HandleNotFoundException {
-    try {
-      LOG.trace("Getting results for handle {}", handle);
-      OperationHandle operationHandle = getOperationHandle(handle);
-      if (operationHandle == null) {
-        return Lists.newArrayList();
-      }
-
-      if (operationHandle.hasResultSet()) {
-        RowSet rowSet = getCliService().fetchResults(operationHandle, FetchOrientation.FETCH_NEXT, size);
-        ImmutableList.Builder<Result> rowsBuilder = ImmutableList.builder();
-        for (Object[] objects : rowSet) {
-          rowsBuilder.add(new Result(Lists.newArrayList(objects)));
-        }
-        return rowsBuilder.build();
-      } else {
-        return Collections.emptyList();
-=======
   protected Status fetchStatus(OperationHandle operationHandle)
     throws HiveSQLException, ExploreException, HandleNotFoundException {
     OperationStatus operationStatus = getCliService().getOperationStatus(operationHandle);
@@ -86,7 +49,6 @@
       ImmutableList.Builder<Result> rowsBuilder = ImmutableList.builder();
       for (Object[] objects : rowSet) {
         rowsBuilder.add(new Result(Lists.newArrayList(objects)));
->>>>>>> e6e0aca6
       }
       return rowsBuilder.build();
     } else {
