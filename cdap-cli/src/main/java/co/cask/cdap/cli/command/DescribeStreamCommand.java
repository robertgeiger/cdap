--- conflicted
+++ resolved
@@ -50,22 +50,13 @@
     StreamProperties config = streamClient.getConfig(streamId);
 
     new AsciiTable<StreamProperties>(
-<<<<<<< HEAD
-      new String[] { "streamId", "ttl", "format", "schema" },
-=======
       new String[] { "ttl", "format", "schema" },
->>>>>>> 2326427c
       Lists.newArrayList(config),
       new RowMaker<StreamProperties>() {
         @Override
         public Object[] makeRow(StreamProperties object) {
           FormatSpecification format = object.getFormat();
-<<<<<<< HEAD
-          return new Object[] { object.getStreamId().toString(), object.getTTL(),
-                                format.getName(), format.getSchema().toString() };
-=======
           return new Object[] { object.getTTL(), format.getName(), format.getSchema().toString() };
->>>>>>> 2326427c
         }
       }
     ).print(output);
