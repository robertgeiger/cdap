/*
 * Copyright © 2012-2015 Cask Data, Inc.
 *
 * Licensed under the Apache License, Version 2.0 (the "License"); you may not
 * use this file except in compliance with the License. You may obtain a copy of
 * the License at
 *
 * http://www.apache.org/licenses/LICENSE-2.0
 *
 * Unless required by applicable law or agreed to in writing, software
 * distributed under the License is distributed on an "AS IS" BASIS, WITHOUT
 * WARRANTIES OR CONDITIONS OF ANY KIND, either express or implied. See the
 * License for the specific language governing permissions and limitations under
 * the License.
 */

package co.cask.cdap.cli;

import co.cask.cdap.cli.command.ConnectCommand;
import co.cask.cdap.cli.command.HelpCommand;
import co.cask.cdap.cli.command.SearchCommandsCommand;
import co.cask.cdap.cli.commandset.DefaultCommands;
import co.cask.cdap.cli.completer.supplier.EndpointSupplier;
import co.cask.cdap.client.config.ClientConfig;
import co.cask.cdap.common.conf.CConfiguration;
import co.cask.common.cli.CLI;
import co.cask.common.cli.Command;
import co.cask.common.cli.CommandSet;
import co.cask.common.cli.exception.CLIExceptionHandler;
import co.cask.common.cli.exception.InvalidCommandException;
import com.google.common.base.Joiner;
import com.google.common.base.Supplier;
import com.google.common.collect.ImmutableList;
import com.google.common.collect.Iterables;
import com.google.inject.AbstractModule;
import com.google.inject.Guice;
import com.google.inject.Injector;
import jline.console.completer.Completer;

import java.io.IOException;
import java.io.PrintStream;
import java.net.URI;
import java.net.URISyntaxException;
import java.util.Map;
import javax.net.ssl.SSLHandshakeException;

/**
 * Main class for the CDAP CLI.
 */
public class CLIMain {

  private final CLI cli;

  private final Iterable<CommandSet<Command>> commands;

  public CLIMain(final CLIConfig cliConfig) throws URISyntaxException, IOException {
    Injector injector = Guice.createInjector(
      new AbstractModule() {
        @Override
        protected void configure() {
          bind(CLIConfig.class).toInstance(cliConfig);
          bind(ClientConfig.class).toInstance(cliConfig.getClientConfig());
          bind(CConfiguration.class).toInstance(CConfiguration.create());
        }
      }
    );

    ConnectCommand connectCommand = injector.getInstance(ConnectCommand.class);
    if (!cliConfig.isHostnameProvided()) {
      connectCommand.tryDefaultConnection(System.out, false);
    }

    this.commands = ImmutableList.of(
      injector.getInstance(DefaultCommands.class),
      new CommandSet<Command>(ImmutableList.<Command>of(
        new HelpCommand(getCommandsSupplier()),
        new SearchCommandsCommand(getCommandsSupplier())
      )));

    Map<String, Completer> completers = injector.getInstance(DefaultCompleters.class).get();
    cli = new CLI<Command>(Iterables.concat(commands), completers);
<<<<<<< HEAD
    cli.getReader().setPrompt(cliConfig.getPrompt());
=======
>>>>>>> 0cafbc93
    cli.setExceptionHandler(new CLIExceptionHandler<Exception>() {
      @Override
      public boolean handleException(PrintStream output, Exception e, int timesRetried) {
        if (e instanceof SSLHandshakeException) {
          output.printf("To ignore this error, set -D%s=false when starting the CLI\n",
                        CLIConfig.PROP_VERIFY_SSL_CERT);
        } else if (e instanceof InvalidCommandException) {
          InvalidCommandException ex = (InvalidCommandException) e;
          output.printf("Invalid command '%s'. Enter 'help' for a list of commands\n", ex.getInput());
        } else {
          e.printStackTrace();
          output.println("Error: " + e.getMessage());
        }

        return false;
      }
    });
    cli.addCompleterSupplier(injector.getInstance(EndpointSupplier.class));

    setCLIPrompt(cliConfig.getCurrentNamespace(), cliConfig.getURI());
    cliConfig.addHostnameChangeListener(new CLIConfig.ConnectionChangeListener() {
      @Override
      public void onConnectionChanged(String newNamespace, URI newURI) {
<<<<<<< HEAD
        cli.getReader().setPrompt(cliConfig.getPrompt());
=======
        setCLIPrompt(newNamespace, newURI);
>>>>>>> 0cafbc93
      }
    });
  }

  private void setCLIPrompt(String namespace, URI uri) {
    cli.getReader().setPrompt("cdap (" + uri + "//" + namespace + ")> ");
  }

  public CLI getCLI() {
    return this.cli;
  }

  public Supplier<Iterable<CommandSet<Command>>> getCommandsSupplier() {
    return new Supplier<Iterable<CommandSet<Command>>>() {
      @Override
      public Iterable<CommandSet<Command>> get() {
        return commands;
      }
    };
  }

  public static void main(String[] args) throws Exception {
    String hostname = System.getenv(Constants.EV_HOSTNAME);
    PrintStream output = System.out;

    CLIConfig config = new CLIConfig(hostname);
    CLIMain cliMain = new CLIMain(config);
    CLI cli = cliMain.getCLI();

    if (args.length == 0) {
      cli.startInteractiveMode(output);
    } else {
      cli.execute(Joiner.on(" ").join(args), output);
    }
  }
}<|MERGE_RESOLUTION|>--- conflicted
+++ resolved
@@ -79,10 +79,7 @@
 
     Map<String, Completer> completers = injector.getInstance(DefaultCompleters.class).get();
     cli = new CLI<Command>(Iterables.concat(commands), completers);
-<<<<<<< HEAD
     cli.getReader().setPrompt(cliConfig.getPrompt());
-=======
->>>>>>> 0cafbc93
     cli.setExceptionHandler(new CLIExceptionHandler<Exception>() {
       @Override
       public boolean handleException(PrintStream output, Exception e, int timesRetried) {
@@ -106,11 +103,7 @@
     cliConfig.addHostnameChangeListener(new CLIConfig.ConnectionChangeListener() {
       @Override
       public void onConnectionChanged(String newNamespace, URI newURI) {
-<<<<<<< HEAD
-        cli.getReader().setPrompt(cliConfig.getPrompt());
-=======
         setCLIPrompt(newNamespace, newURI);
->>>>>>> 0cafbc93
       }
     });
   }
