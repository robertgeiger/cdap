<?xml version="1.0"?>
<?xml-stylesheet type="text/xsl" href="configuration.xsl"?>
<!--
 Copyright (c) 2013, Continuuity Inc

 All rights reserved.

 Redistribution and use in source and binary forms,
 with or without modification, are not permitted

 THIS SOFTWARE IS PROVIDED BY THE COPYRIGHT HOLDERS AND CONTRIBUTORS "AS IS" AND ANY EXPRESS OR IMPLIED
 WARRANTIES, INCLUDING, BUT NOT LIMITED TO, THE IMPLIED WARRANTIES OF MERCHANTABILITY AND FITNESS FOR A PARTICULAR
 PURPOSE ARE DISCLAIMED. IN NO EVENT SHALL THE COPYRIGHT HOLDER OR CONTRIBUTORS BE LIABLE FOR ANY DIRECT, INDIRECT,
 INCIDENTAL, SPECIAL, EXEMPLARY, OR CONSEQUENTIAL DAMAGES (INCLUDING, BUT NOT LIMITED TO, PROCUREMENT OF SUBSTITUTE
 GOODS OR SERVICES; LOSS OF USE, DATA, OR PROFITS; OR BUSINESS INTERRUPTION) HOWEVER CAUSED AND ON ANY THEORY OF
 LIABILITY, WHETHER IN CONTRACT, STRICT LIABILITY, OR TORT (INCLUDING NEGLIGENCE OR OTHERWISE) ARISING IN ANY WAY
 OUT OF THE USE OF THIS SOFTWARE, EVEN IF ADVISED OF THE POSSIBILITY OF SUCH DAMAGE.
-->
<configuration>

    <property>
        <name>reactor.namespace</name>
        <value>continuuity</value>
        <description>Specifies the namespace for this instance of reactor.</description>
    </property>

    <property>
        <name>zookeeper.quorum</name>
        <value>127.0.0.1:2181/${reactor.namespace}</value>
        <description>Specifies the zookeeper host:port</description>
    </property>

    <property>
        <name>zookeeper.session.timeout.millis</name>
        <value>40000</value>
        <description>Specifies the zookeeper session time out. Time unit milliseconds.</description>
    </property>

    <property>
        <name>thrift.max.read.buffer</name>
        <value>16777216</value>
        <description>
            Specifies the max read buffer size used by
            thrift server. Value should be set to something greater
            than max frame that is sent on RPC channel.
        </description>
    </property>

    <property>
        <name>weave.zookeeper.namespace</name>
        <value>/weave</value>
        <description>Namespace prefix for weave zookeeper</description>
    </property>

    <property>
        <name>weave.java.reserved.memory.mb</name>
        <value>250</value>
        <description>
            Reserved non-heap memory in MB for weave container.
        </description>
    </property>

    <property>
        <name>weave.no.container.timeout</name>
        <value>120000</value>
        <description>
            Amount of time in milliseconds to wait for at least one container for weave runnable.
        </description>
    </property>

    <property>
        <name>weave.jvm.gc.opts</name>
        <value>-verbose:gc -Xloggc:&lt;LOG_DIR&gt;/gc.log -XX:+PrintGCDetails -XX:+PrintGCTimeStamps -XX:+UseGCLogFileRotation -XX:NumberOfGCLogFiles=10 -XX:GCLogFileSize=1M</value>
        <description>Java GC options for all weave containers</description>
    </property>

    <property>
        <name>hdfs.namespace</name>
        <value>/${reactor.namespace}</value>
        <description>Namespace for files written by reactor.</description>
    </property>

    <property>
        <name>hdfs.user</name>
        <value>yarn</value>
        <description>User name for accessing HDFS.</description>
    </property>

    <property>
        <name>yarn.user</name>
        <value>yarn</value>
        <description>User name for running applications in YARN.</description>
    </property>

    <property>
        <name>local.data.dir</name>
        <value>data</value>
        <description>Data directory for local mode</description>
    </property>

    <property>
        <name>hdfs.lib.dir</name>
        <value>${hdfs.namespace}/lib</value>
        <description>Common directory in HDFS for jar files for coprocessors,
            etc.</description>
    </property>

    <!--
        Gateway configuration
    -->
    <property>
        <name>gateway.bind.address</name>
        <value>localhost</value>
        <description>Specifies the hostname on which the Gateway will listen (single node only)</description>
    </property>

    <property>
        <name>gateway.connectors</name>
        <value>stream.flume</value>
        <description>Specifies the list of Collectors we will use</description>
    </property>

    <property>
        <name>gateway.connection.backlog</name>
        <value>20000</value>
        <description>Max connection backlog of gateway</description>
    </property>

    <property>
        <name>gateway.max.cached.stream.events.num</name>
        <value>10000</value>
        <description>Max number of stream events cached before flushing</description>
    </property>

    <property>
        <name>gateway.max.cached.events.per.stream.num</name>
        <value>5000</value>
        <description>Max number of stream events of a single stream cached before flushing</description>
    </property>

    <property>
        <name>gateway.max.cached.stream.events.bytes</name>
        <value>52428800</value>
        <description>Max size of stream events cached before flushing</description>
    </property>

    <property>
        <name>gateway.stream.events.flush.interval.ms</name>
        <value>150</value>
        <description>Specifies the interval at which cached stream events get flushed</description>
    </property>

    <property>
        <name>gateway.stream.callback.exec.num.threads</name>
        <value>5</value>
        <description>Number of threads in stream events callback executor</description>
    </property>

    <property>
        <name>gateway.exec.threads</name>
        <value>20</value>
        <description>Number of netty server executor threads</description>
    </property>

    <property>
        <name>gateway.boss.threads</name>
        <value>1</value>
        <description>Number of netty server boss threads</description>
    </property>

    <property>
        <name>gateway.worker.threads</name>
        <value>10</value>
        <description>Number of netty server worker threads</description>
    </property>

    <!-- Reactor YARN Services Parameters -->

    <property>
        <name>reactor.service.num.cores</name>
        <value>2</value>
        <description>Number of cores for Reactor Service Twill Runnables</description>
    </property>

    <property>
        <name>reactor.service.memory.mb</name>
        <value>512</value>
        <description>Size of Memory in MB for Reactor Service Twill Runnables</description>
    </property>

    <!-- Reactor Services HTTP handles -->
    <property>
        <name>http.service.connection.backlog</name>
        <value>20000</value>
        <description>Max connection backlog of Reactor HTTP service</description>
    </property>

    <property>
        <name>http.service.exec.threads</name>
        <value>20</value>
        <description>Number of netty server executor threads for Reactor HTTP services</description>
    </property>

    <property>
        <name>http.service.boss.threads</name>
        <value>1</value>
        <description>Number of netty server boss threads for Reactor HTTP services</description>
    </property>

    <property>
        <name>http.service.worker.threads</name>
        <value>10</value>
        <description>Number of netty server worker threads for Reactor HTTP services</description>
    </property>

    <!-- Stream handles -->
    <property>
        <name>stream.flume.port</name>
        <value>10004</value>
    </property>

    <property>
        <name>stream.flume.threads</name>
        <value>20</value>
    </property>

    <property>
        <name>stream.base.dir</name>
        <value>/streams</value>
        <description>The directory root for all stream files, relative to the HDFS namespace</description>
    </property>

    <property>
        <name>stream.partition.duration</name>
        <value>3600000</value>
        <description>The default duration of a stream partition in milliseconds</description>
    </property>

    <property>
        <name>stream.index.interval</name>
        <value>300000</value>
        <description>Default time interval in milliseconds for emitting new index entry in stream file</description>
    </property>

    <property>
        <name>stream.file.prefix</name>
        <value>file</value>
        <description>Prefix of file name for stream file</description>
    </property>

    <property>
        <name>stream.consumer.table.presplits</name>
        <value>16</value>
        <description>Number of splits for the stream consumer table</description>
    </property>

    <property>
      <name>stream.bind.address</name>
      <value>127.0.0.1</value>
      <description>Default inet address for binding stream http service.</description>
    </property>

    <property>
      <name>stream.worker.threads</name>
      <value>${http.service.worker.threads}</value>
      <description>Default number of IO worker threads for the stream http service.</description>
    </property>

    <property>
      <name>stream.container.num.cores</name>
      <value>32</value>
      <description>Number of virtual core for the YARN container that runs the stream handler</description>
    </property>

    <property>
      <name>stream.container.memory.mb</name>
      <value>512</value>
      <description>Amount of memory in MB for the YARN container that runs the stream handler</description>
    </property>

    <property>
      <name>stream.container.instances</name>
      <value>2</value>
      <description>Number of YARN container instances for the stream handler</description>
    </property>

    <!--
        Data Fabric configuration
    -->
    <property>
        <name>data.local.storage</name>
        <value>${local.data.dir}/ldb</value>
        <description>Specifies the database directory</description>
    </property>

    <property>
        <name>data.local.storage.blocksize</name>
        <value>1024</value>
        <description>Specifies block size (in bytes)</description>
    </property>

    <property>
        <name>data.local.storage.cachesize</name>
        <value>104857600</value>
        <description>Specifies cache size (in bytes)</description>
    </property>

    <property>
        <name>data.tx.bind.port</name>
        <value>15165</value>
        <description>The port number for the transaction
            service</description>
    </property>

    <property>
        <name>data.tx.command.port</name>
        <value>15175</value>
        <description>The port number for the transaction
            service command endpoint</description>
    </property>

    <property>
        <name>data.tx.bind.address</name>
        <value>127.0.0.1</value>
        <description>The inet address for the transaction
            service</description>
    </property>

    <property>
        <name>data.tx.server.io.threads</name>
        <value>2</value>
        <description>The number of IO threads for the transaction
            service</description>
    </property>

    <property>
        <name>data.tx.server.threads</name>
        <value>25</value>
        <description>The number of threads for the transaction
            service</description>
    </property>

    <property>
        <name>data.tx.client.count</name>
        <value>5</value>
        <description>The number of pooled instanced of the transaction
            client</description>
    </property>

    <property>
        <name>data.tx.client.provider</name>
        <value>thread-local</value>
        <description>The provider strategy for transaction clients.
            Valid values are "pool" and "thread-local". </description>
    </property>

    <property>
        <name>data.queue.table.name</name>
        <value>queues</value>
        <description>Specifies the name of the table for queues.</description>
    </property>

    <property>
        <name>data.tx.snapshot.dir</name>
        <value>${hdfs.namespace}/tx.snapshot</value>
        <description>Directory in HDFS used to store snapshots and logs of
            transaction state.</description>
    </property>

    <property>
        <name>data.tx.snapshot.local.dir</name>
        <value>${local.data.dir}/tx.snapshot</value>
        <description>Directory on the local filesystem used to store snapshots
            and logs of transaction state for single-node operation.</description>
    </property>

    <property>
        <name>data.tx.snapshot.interval</name>
        <value>300</value>
        <description>Frequency, in seconds, at which snapshots of transaction
            state should be written.</description>
    </property>

    <property>
        <name>data.tx.snapshot.retain</name>
        <value>10</value>
        <description>Number of transaction snapshot files to retain as
            backups.</description>
    </property>

    <property>
        <name>data.tx.janitor.enable</name>
        <value>true</value>
        <description>Whether or not the TransactionDataJanitor coprocessor
            should be enabled on tables.  Should normally be true.</description>
    </property>

    <property>
        <name>data.tx.num.instances</name>
        <value>1</value>
    </property>

    <property>
        <name>data.tx.num.cores</name>
        <value>${reactor.service.num.cores}</value>
    </property>

    <property>
        <name>data.tx.memory.mb</name>
        <value>${reactor.service.memory.mb}</value>
    </property>

    <!--
        Queue related configuration
    -->
    <property>
        <name>data.queue.config.update.interval</name>
        <value>5</value>
        <description>Frequency, in seconds, of updates to the queue consumer
            configuration used in evicting queue entries on flush and compaction.
        </description>
    </property>

    <!--
        Metadata service configuration
    -->
    <property>
        <name>metadata.bind.address</name>
        <value>127.0.0.1</value>
        <description>Specifies the server address of metadata
            server</description>
    </property>

    <property>
        <name>metadata.bind.port</name>
        <value>45004</value>
        <description>Specifies the port on which metdata server
            is started on</description>
    </property>


    <property>
        <name>metadata.program.run.history.keepdays</name>
        <value>30</value>
        <description>Specifies the number of days to keep
            program run run-history in metadata.</description>
    </property>

    <!--
      Log collection service configuration
    -->
    <property>
        <name>log.query.bind.address</name>
        <value>127.0.0.1</value>
        <description>Specifies the server address of metrics frontend
            server</description>
    </property>

    <property>
        <name>log.query.bind.port</name>
        <value>45002</value>
        <description>Specifies the port on which frontend metrics server
            is started on</description>
    </property>

    <property>
        <name>log.collection.bind.address</name>
        <value>127.0.0.1</value>
        <description>Specifies the hostname where the collection service runs</description>
    </property>

    <property>
        <name>log.collection.bind.port</name>
        <value>12157</value>
        <description>Port the log collection service runs on</description>
    </property>

    <property>
        <name>log.collection.root</name>
        <value>${local.data.dir}/logs</value>
        <description>Root location for collecting logs</description>
    </property>

    <!--
        Account service configuration
    -->
    <property>
        <name>account.server.host</name>
        <value>127.0.0.1</value>
        <description>Specifies the host for account server</description>
    </property>

    <property>
        <name>account.server.port</name>
        <value>8080</value>
        <description>Specifies the port for account server</description>
    </property>

    <!-- App Fabric related changes -->
    <property>
        <name>app.bind.port</name>
        <value>45000</value>
        <description>App Fabric Server Port</description>
    </property>

    <property>
        <name>app.command.port</name>
        <value>45010</value>
        <description>App Fabric Server Port</description>
    </property>

    <property>
        <name>app.bind.address</name>
        <value>127.0.0.1</value>
        <description>Host address on which the app fabric server is started.</description>
    </property>

    <property>
        <name>app.output.dir</name>
        <value>/programs</value>
        <description>Directory where all archives are stored.</description>
    </property>

    <property>
        <name>app.temp.dir</name>
        <value>/tmp</value>
        <description>Directory temp.</description>
    </property>

    <property>
        <name>app.program.jvm.opts</name>
        <value>${weave.jvm.gc.opts}</value>
        <description>Java options for all program containers</description>
    </property>

    <!-- scheduler related changes -->
    <property>
        <name>scheduler.max.thread.pool.size</name>
        <value>30</value>
        <description>Size of the scheduler thread pool.</description>
    </property>


    <!--
        Router configuration
    -->
    <property>
        <name>router.bind.address</name>
        <value>0.0.0.0</value>
        <description>Specifies the address for router server to bind to</description>
    </property>

    <property>
        <name>router.forward.rule</name>
        <value>10000:gateway,20000:webapp/$HOST</value>
        <description>Forward rules for router (port:service -> forward port to service)</description>
    </property>


    <!-- Sets whether Devsuite is in Cloud or no -->
    <!-- AppFabric will become Reactor later -->
    <property>
        <name>appfabric.environment</name>
        <value>devsuite</value>
        <description>Sets the environment the appfabric is in.</description>
    </property>

    <!-- New Metrics system settings -->
    <property>
        <name>metrics.query.bind.address</name>
        <value>127.0.0.1</value>
        <description>Host address where the metrics query server is started.</description>
    </property>

    <property>
        <name>metrics.query.bind.port</name>
        <value>45005</value>
        <description>Port for metrics query server to listen on.</description>
    </property>

    <property>
        <name>metrics.data.table.retention.resolution.1.seconds</name>
        <value>7200</value>
        <description>Retention resolution 1 sec table in seconds.</description>
    </property>

    <property>
        <name>metrics.kafka.partition.size</name>
        <value>10</value>
        <description>Number of partitions for metrics topic</description>
    </property>

    <property>
        <name>metrics.connection.backlog</name>
        <value>${http.service.connection.backlog}</value>
        <description>Max connection backlog of Reactor HTTP service</description>
    </property>

    <property>
        <name>metrics.exec.threads</name>
        <value>${http.service.exec.threads}</value>
        <description>Number of netty server executor threads for Reactor HTTP services</description>
    </property>

    <property>
        <name>metrics.boss.threads</name>
        <value>${http.service.boss.threads}</value>
        <description>Number of netty server boss threads for Reactor HTTP services</description>
    </property>

    <property>
        <name>metrics.worker.threads</name>
        <value>${http.service.worker.threads}</value>
        <description>Number of netty server worker threads for Reactor HTTP services</description>
    </property>

    <property>
        <name>metrics.num.instances</name>
        <value>1</value>
    </property>

    <property>
        <name>metrics.num.cores</name>
        <value>${reactor.service.num.cores}</value>
    </property>

    <property>
        <name>metrics.memory.mb</name>
        <value>${reactor.service.memory.mb}</value>
    </property>

    <!--
        Logging Configuration
    -->
    <property>
        <name>kafka.seed.brokers</name>
        <value>127.0.0.1:9092</value>
        <description>List of Kafka brokers (comma separated)</description>
    </property>

    <property>
        <name>log.publish.num.partitions</name>
        <value>10</value>
        <description>Number of Kafka partitions to publish the logs to</description>
    </property>

    <property>
        <name>log.run.account</name>
        <value>continuuity</value>
        <description>Account to run the logging service</description>
    </property>

    <property>
        <name>log.base.dir</name>
        <value>/logs/avro</value>
        <description>Base log directory</description>
    </property>

    <property>
        <name>log.retention.duration.days</name>
        <value>7</value>
        <description>Log file hdfs retention duration in days</description>
    </property>

    <property>
        <name>log.cleanup.run.interval.mins</name>
        <value>1440</value>
        <description>Interval at which to run log cleanup</description>
    </property>

    <property>
        <name>log.saver.num.instances</name>
        <value>1</value>
        <description>Number of log saver instances to run in yarn</description>
    </property>

    <!--
        Kafka Configuration
    -->
    <property>
        <name>kafka.bind.address</name>
        <value>0.0.0.0</value>
        <description>Kafka server hostname to bind to</description>
    </property>

    <property>
        <name>kafka.bind.port</name>
        <value>9092</value>
        <description>Kafka server port</description>
    </property>

    <property>
        <name>kafka.num.partitions</name>
        <value>10</value>
        <description>Default number of partitions for a topic</description>
    </property>

    <property>
        <name>kafka.log.dir</name>
        <value>/tmp/kafka-logs</value>
        <description>Directory to store Kafka logs</description>
    </property>

    <property>
        <name>kafka.zookeeper.namespace</name>
        <value>continuuity_kafka</value>
        <description>ZK namespace for Kafka</description>
    </property>

    <property>
        <name>kafka.default.replication.factor</name>
        <value>1</value>
        <description>Kafka replication factor</description>
    </property>

    <!--
        Global Configuration.
    -->
    <property>
        <name>enable.unrecoverable.reset</name>
        <value>false</value>
        <description>
            WARNING! - Enabling this option enables the deletion of all applications and data.
            No recovery is possible!
        </description>
    </property>

    <!---
         Web App Settings.
     -->
    <property>
        <name>dashboard.bind.address</name>
        <value>0.0.0.0</value>
    </property>

    <property>
        <name>dashboard.bind.port</name>
        <value>9999</value>
    </property>

    <property>
        <name>gateway.server.address</name>
        <value>localhost</value>
    </property>

    <property>
        <name>gateway.server.port</name>
        <value>10000</value>
    </property>

    <!--
        External Authentication Settings
    -->
    <property>
        <name>security.token.digest.algorithm</name>
        <value>HmacSHA256</value>
    </property>

    <property>
        <name>security.token.digest.keylength</name>
        <value>128</value>
    </property>

    <property>
        <name>security.server.port</name>
        <value>10009</value>
    </property>

    <property>
        <name>security.server.maxthreads</name>
        <value>100</value>
    </property>

    <property>
        <name>security.server.token.expiration.ms</name>
        <description>AccessToken expiration time in milliseconds (defaults to 24 hours)</description>
        <value>86400000</value>
    </property>

    <property>
        <name>security.data.keyfile.path</name>
        <value>${local.data.dir}/security/keyfile</value>
    </property>

<<<<<<< HEAD
    <!--
        Security enabled flag
    -->
    <property>
        <name>security.enabled</name>
        <value>false</value>
        <description>If this is set to true, security layer will be up and active in reactor</description>
    </property>

    <property>
        <name>security.realm</name>
        <value>continuuity</value>
        <description>Security realm used for authentication</description>
=======
    <property>
        <name>security.token.digest.key.expiration.ms</name>
        <value>3600000</value>
        <description>Time duration (in milliseconds) after which an active secret key used
        for signing tokens should be retired.</description>
    </property>

    <property>
        <name>security.token.distributed.parent.znode</name>
        <value>/${reactor.namespace}/security/auth</value>
        <description>Parent node in ZooKeeper used for secret key distribution in distributed mode.</description>
>>>>>>> 229ca9b3
    </property>
</configuration><|MERGE_RESOLUTION|>--- conflicted
+++ resolved
@@ -782,7 +782,6 @@
         <value>${local.data.dir}/security/keyfile</value>
     </property>
 
-<<<<<<< HEAD
     <!--
         Security enabled flag
     -->
@@ -796,7 +795,7 @@
         <name>security.realm</name>
         <value>continuuity</value>
         <description>Security realm used for authentication</description>
-=======
+
     <property>
         <name>security.token.digest.key.expiration.ms</name>
         <value>3600000</value>
@@ -808,6 +807,5 @@
         <name>security.token.distributed.parent.znode</name>
         <value>/${reactor.namespace}/security/auth</value>
         <description>Parent node in ZooKeeper used for secret key distribution in distributed mode.</description>
->>>>>>> 229ca9b3
     </property>
 </configuration>