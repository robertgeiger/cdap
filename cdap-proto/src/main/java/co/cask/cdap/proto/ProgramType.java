--- conflicted
+++ resolved
@@ -88,8 +88,6 @@
     .setCategoryName("workers")
     .setPrettyName("Worker")
     .setListable(true)
-<<<<<<< HEAD
-=======
     .build()),
 
   CUSTOM_ACTION(9, Parameters.builder()
@@ -97,7 +95,6 @@
     .setPrettyName("Custom")
     .setListable(false)
     .setSchedulableType(SchedulableProgramType.CUSTOM_ACTION)
->>>>>>> 208474c7
     .build());
 
   private static final Map<String, ProgramType> CATEGORY_MAP;
@@ -135,8 +132,6 @@
 
   public int getIndex() {
     return index;
-<<<<<<< HEAD
-=======
   }
 
   public static ProgramType valueOfSchedulableType(SchedulableProgramType schedulableType) {
@@ -146,7 +141,6 @@
       }
     }
     throw new IllegalArgumentException("No ProgramType found for SchedulableProgramType " + schedulableType);
->>>>>>> 208474c7
   }
 
   public static ProgramType valueOfPrettyName(String pretty) {
