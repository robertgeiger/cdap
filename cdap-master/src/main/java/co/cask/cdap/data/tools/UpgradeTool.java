--- conflicted
+++ resolved
@@ -131,14 +131,9 @@
   private enum Action {
     UPGRADE("Upgrades CDAP to 3.0\n" +
               "  The upgrade tool upgrades the following: \n" +
-<<<<<<< HEAD
-              "  1. User Datasets (Upgrades the coprocessor jars for tables)\n" +
-=======
               "  1. User Datasets\n" +
               "      - Upgrades the coprocessor jars for tables\n" +
-              "      - Upgrades the base paths for file sets\n" +
               "      - Migrates the metadata for PartitionedFileSets\n" +
->>>>>>> 94f218c9
               "  2. System Datasets\n" +
               "  3. StreamConversionAdapter\n" +
               "  4. UsageRegistry Dataset Type\n" +
@@ -147,7 +142,7 @@
 
     private final String description;
 
-    private Action(String description) {
+    Action(String description) {
       this.description = description;
     }
 
