--- conflicted
+++ resolved
@@ -4,11 +4,7 @@
     "position": [ "group1" ],
     "group1": {
       "display" : "Stream Configuration",
-<<<<<<< HEAD
-      "position" : ["errorDataset", "script"],
-=======
-      "position" : ["errorDataset", "rules", "schema", "schema.row.field"],
->>>>>>> 4bfa5eb8
+      "position" : ["errorDataset", "rules", "schema", "schema.row.field", "script"],
       "fields": {
         "errorDataset": {
           "widget": "textbox",
@@ -17,10 +13,10 @@
             "width": "medium"
           }
         },
-<<<<<<< HEAD
         "script": {
-          "widget": "data-validator"
-=======
+          "widget": "javascript-editor",
+          "label" : "Javascript"
+        },
         "rules": {
           "widget": "data-validator",
           "description": "Data Validator"
@@ -36,7 +32,6 @@
           "description" : "Specify the schema for the table",
           "schema-types" : [ "boolean", "int", "long", "float", "double", "bytes", "string" ],
           "schema-default-type" : "string"
->>>>>>> 4bfa5eb8
         }
       }
     }
