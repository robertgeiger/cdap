/*
 * Copyright © 2014-2015 Cask Data, Inc.
 *
 * Licensed under the Apache License, Version 2.0 (the "License"); you may not
 * use this file except in compliance with the License. You may obtain a copy of
 * the License at
 *
 * http://www.apache.org/licenses/LICENSE-2.0
 *
 * Unless required by applicable law or agreed to in writing, software
 * distributed under the License is distributed on an "AS IS" BASIS, WITHOUT
 * WARRANTIES OR CONDITIONS OF ANY KIND, either express or implied. See the
 * License for the specific language governing permissions and limitations under
 * the License.
 */

package co.cask.cdap.explore.service.hive;

import co.cask.cdap.app.store.StoreFactory;
import co.cask.cdap.common.conf.CConfiguration;
import co.cask.cdap.common.conf.Constants;
import co.cask.cdap.data2.dataset2.DatasetFramework;
import co.cask.cdap.data2.transaction.stream.StreamAdmin;
import co.cask.cdap.explore.service.ExploreException;
import co.cask.cdap.explore.service.HandleNotFoundException;
import co.cask.cdap.proto.QueryStatus;
import co.cask.tephra.TransactionSystemClient;
import com.google.common.base.Throwables;
import com.google.common.collect.ImmutableMap;
import com.google.inject.Inject;
import com.google.inject.name.Named;
import org.apache.hadoop.conf.Configuration;
import org.apache.hive.service.cli.CLIService;
import org.apache.hive.service.cli.HiveSQLException;
import org.apache.hive.service.cli.OperationHandle;
import org.apache.hive.service.cli.OperationState;
import org.apache.hive.service.cli.SessionHandle;

import java.io.File;
import java.lang.reflect.InvocationTargetException;
import java.lang.reflect.Method;

/**
 * Hive 12 implementation of {@link co.cask.cdap.explore.service.ExploreService}.
 * There are 2 changes compared to Hive 13 implementation -
 * <ol>
 *   <li>{@link CLIService#getOperationStatus(org.apache.hive.service.cli.OperationHandle)} return type has
 *   changed</li>
 *   <li>{@link CLIService#fetchResults(org.apache.hive.service.cli.OperationHandle)} return type has changed</li>
 * </ol>
 */
@SuppressWarnings("UnusedDeclaration")
public class Hive12ExploreService extends BaseHiveExploreService {

  @Inject
  public Hive12ExploreService(TransactionSystemClient txClient, DatasetFramework datasetFramework,
<<<<<<< HEAD
                              CConfiguration cConf, Configuration hConf, HiveConf hiveConf,
                              StreamAdmin streamAdmin,
                              @Named(Constants.Explore.PREVIEWS_DIR_NAME) File previewsDir,
                              StoreFactory storeFactory) {
    super(txClient, datasetFramework, cConf, hConf, hiveConf, previewsDir, streamAdmin, storeFactory);
=======
                              CConfiguration cConf, Configuration hConf, StreamAdmin streamAdmin,
                              @Named(Constants.Explore.PREVIEWS_DIR_NAME) File previewsDir) {
    super(txClient, datasetFramework, cConf, hConf, previewsDir, streamAdmin);
>>>>>>> 84f0b190
  }

  @Override
  protected QueryStatus fetchStatus(OperationHandle operationHandle)
    throws HiveSQLException, ExploreException, HandleNotFoundException {
    try {
      // In Hive 12, CLIService.getOperationStatus returns OperationState.
      // In Hive 13, CLIService.getOperationStatus returns OperationStatus.
      // Since we use Hive 13 for dev, we need the following workaround to get Hive 12 working.

      Class cliServiceClass = getCliService().getClass();
      Method m = cliServiceClass.getMethod("getOperationStatus", OperationHandle.class);
      OperationState operationState = (OperationState) m.invoke(getCliService(), operationHandle);
      return new QueryStatus(QueryStatus.OpStatus.valueOf(operationState.toString()), operationHandle.hasResultSet());
    } catch (InvocationTargetException e) {
      throw Throwables.propagate(e);
    } catch (NoSuchMethodException e) {
      throw  Throwables.propagate(e);
    } catch (IllegalAccessException e) {
      throw Throwables.propagate(e);
    }
  }

  @Override
  protected OperationHandle doExecute(SessionHandle sessionHandle, String statement)
    throws HiveSQLException, ExploreException {
    return getCliService().executeStatementAsync(sessionHandle, statement, ImmutableMap.<String, String>of());
  }
}<|MERGE_RESOLUTION|>--- conflicted
+++ resolved
@@ -30,6 +30,7 @@
 import com.google.inject.Inject;
 import com.google.inject.name.Named;
 import org.apache.hadoop.conf.Configuration;
+import org.apache.hadoop.hive.conf.HiveConf;
 import org.apache.hive.service.cli.CLIService;
 import org.apache.hive.service.cli.HiveSQLException;
 import org.apache.hive.service.cli.OperationHandle;
@@ -54,17 +55,11 @@
 
   @Inject
   public Hive12ExploreService(TransactionSystemClient txClient, DatasetFramework datasetFramework,
-<<<<<<< HEAD
                               CConfiguration cConf, Configuration hConf, HiveConf hiveConf,
                               StreamAdmin streamAdmin,
                               @Named(Constants.Explore.PREVIEWS_DIR_NAME) File previewsDir,
                               StoreFactory storeFactory) {
     super(txClient, datasetFramework, cConf, hConf, hiveConf, previewsDir, streamAdmin, storeFactory);
-=======
-                              CConfiguration cConf, Configuration hConf, StreamAdmin streamAdmin,
-                              @Named(Constants.Explore.PREVIEWS_DIR_NAME) File previewsDir) {
-    super(txClient, datasetFramework, cConf, hConf, previewsDir, streamAdmin);
->>>>>>> 84f0b190
   }
 
   @Override
