/*
 * Copyright © 2014-2015 Cask Data, Inc.
 *
 * Licensed under the Apache License, Version 2.0 (the "License"); you may not
 * use this file except in compliance with the License. You may obtain a copy of
 * the License at
 *
 * http://www.apache.org/licenses/LICENSE-2.0
 *
 * Unless required by applicable law or agreed to in writing, software
 * distributed under the License is distributed on an "AS IS" BASIS, WITHOUT
 * WARRANTIES OR CONDITIONS OF ANY KIND, either express or implied. See the
 * License for the specific language governing permissions and limitations under
 * the License.
 */

package co.cask.cdap.explore.executor;

import co.cask.cdap.api.data.batch.RecordScannable;
import co.cask.cdap.api.data.batch.RecordWritable;
import co.cask.cdap.api.data.schema.Schema;
import co.cask.cdap.api.data.schema.UnsupportedTypeException;
import co.cask.cdap.api.dataset.Dataset;
import co.cask.cdap.api.dataset.DatasetDefinition;
import co.cask.cdap.api.dataset.DatasetProperties;
import co.cask.cdap.api.dataset.DatasetSpecification;
import co.cask.cdap.api.dataset.lib.FileSet;
import co.cask.cdap.api.dataset.lib.FileSetProperties;
import co.cask.cdap.api.dataset.lib.PartitionKey;
import co.cask.cdap.api.dataset.lib.PartitionedFileSet;
import co.cask.cdap.api.dataset.lib.PartitionedFileSetArguments;
import co.cask.cdap.api.dataset.lib.Partitioning;
import co.cask.cdap.common.conf.Constants;
import co.cask.cdap.data2.dataset2.DatasetFramework;
import co.cask.cdap.data2.dataset2.lib.partitioned.FieldTypes;
import co.cask.cdap.data2.dataset2.lib.table.ObjectMappedTableModule;
import co.cask.cdap.data2.transaction.stream.StreamAdmin;
import co.cask.cdap.data2.transaction.stream.StreamConfig;
import co.cask.cdap.explore.schema.SchemaConverter;
import co.cask.cdap.explore.service.ExploreException;
import co.cask.cdap.explore.service.ExploreService;
import co.cask.cdap.explore.service.TableNotFoundException;
import co.cask.cdap.hive.objectinspector.ObjectInspectorFactory;
import co.cask.cdap.internal.io.ReflectionSchemaGenerator;
import co.cask.cdap.proto.Id;
import co.cask.cdap.proto.QueryHandle;
import co.cask.http.AbstractHttpHandler;
import co.cask.http.HttpResponder;
import com.google.common.base.Function;
import com.google.common.base.Joiner;
import com.google.common.base.Preconditions;
import com.google.common.collect.ImmutableMap;
import com.google.common.collect.Iterables;
import com.google.common.collect.Lists;
import com.google.common.reflect.TypeToken;
import com.google.gson.Gson;
import com.google.gson.JsonObject;
import com.google.inject.Inject;
import org.apache.hadoop.hive.serde2.objectinspector.ObjectInspector;
import org.apache.hadoop.hive.serde2.objectinspector.StructField;
import org.apache.hadoop.hive.serde2.objectinspector.StructObjectInspector;
import org.apache.twill.filesystem.Location;
import org.jboss.netty.buffer.ChannelBufferInputStream;
import org.jboss.netty.handler.codec.http.HttpRequest;
import org.jboss.netty.handler.codec.http.HttpResponseStatus;
import org.slf4j.Logger;
import org.slf4j.LoggerFactory;

import java.io.IOException;
import java.io.InputStreamReader;
import java.io.Reader;
import java.lang.reflect.Type;
import java.sql.SQLException;
import java.util.List;
import java.util.Map;
import javax.ws.rs.POST;
import javax.ws.rs.Path;
import javax.ws.rs.PathParam;

/**
 * Handler that implements internal explore APIs.
 */
@Path(Constants.Gateway.API_VERSION_3 + "/namespaces/{namespace-id}/data/explore")
public class ExploreExecutorHttpHandler extends AbstractHttpHandler {
  private static final Logger LOG = LoggerFactory.getLogger(ExploreExecutorHttpHandler.class);
  private static final Gson GSON = new Gson();

  private final ExploreService exploreService;
  private final DatasetFramework datasetFramework;
  private final StreamAdmin streamAdmin;

  @Inject
  public ExploreExecutorHttpHandler(ExploreService exploreService,
                                    DatasetFramework datasetFramework,
                                    StreamAdmin streamAdmin) {
    this.exploreService = exploreService;
    this.datasetFramework = datasetFramework;
    this.streamAdmin = streamAdmin;
  }

  @POST
  @Path("streams/{stream}/enable")
  public void enableStream(HttpRequest request, HttpResponder responder,
                           @PathParam("namespace-id") String namespaceId, @PathParam("stream") String streamName) {
    try {
      Id.Stream streamId = Id.Stream.from(namespaceId, streamName);

      String streamLocationURI;
      StreamConfig streamConfig;
      try {
        streamConfig = streamAdmin.getConfig(streamId);
        Location streamLocation = streamConfig.getLocation();
        if (streamLocation == null) {
          responder.sendString(HttpResponseStatus.NOT_FOUND, "Could not find location of stream " + streamName);
          return;
        }
        streamLocationURI = streamLocation.toURI().toString();
      } catch (IOException e) {
        LOG.info("Could not find stream {} to enable explore on.", streamName, e);
        responder.sendString(HttpResponseStatus.NOT_FOUND, "Could not find stream " + streamName);
        return;
      }

      LOG.debug("Enabling explore for stream {} at location {}", streamName, streamLocationURI);
      String createStatement;
      try {
        createStatement = generateStreamCreateStatement(streamId, streamLocationURI,
                                                        streamConfig.getFormat().getSchema());
      } catch (UnsupportedTypeException e) {
        LOG.error("Exception while generating create statement for stream {}", streamName, e);
        responder.sendString(HttpResponseStatus.BAD_REQUEST, e.getMessage());
        return;
      }

      LOG.debug("Running create statement for stream {}", streamName);

      QueryHandle handle = exploreService.execute(Id.Namespace.from(namespaceId), createStatement);
      JsonObject json = new JsonObject();
      json.addProperty("handle", handle.getHandle());
      responder.sendJson(HttpResponseStatus.OK, json);
    } catch (Throwable e) {
      LOG.error("Got exception:", e);
      responder.sendString(HttpResponseStatus.INTERNAL_SERVER_ERROR, e.getMessage());
    }
  }

  @POST
  @Path("streams/{stream}/disable")
  public void disableStream(HttpRequest request, HttpResponder responder,
                            @PathParam("namespace-id") String namespaceId, @PathParam("stream") String streamName) {
    try {
      Id.Stream streamId = Id.Stream.from(namespaceId, streamName);

      LOG.debug("Disabling explore for stream {}", streamName);

      try {
        // throws io exception if there is no stream
        streamAdmin.getConfig(streamId);
      } catch (IOException e) {
        LOG.debug("Could not find stream {} to disable explore on.", streamName, e);
        responder.sendString(HttpResponseStatus.NOT_FOUND, "Could not find stream " + streamName);
        return;
      }

      String deleteStatement = generateDeleteStatement(getStreamTableName(streamId));
      LOG.debug("Running delete statement for stream {} - {}", streamName, deleteStatement);

      QueryHandle handle = exploreService.execute(Id.Namespace.from(namespaceId), deleteStatement);
      JsonObject json = new JsonObject();
      json.addProperty("handle", handle.getHandle());
      responder.sendJson(HttpResponseStatus.OK, json);
    } catch (Throwable e) {
      LOG.error("Got exception:", e);
      responder.sendString(HttpResponseStatus.INTERNAL_SERVER_ERROR, e.getMessage());
    }
  }

  /**
   * Enable ad-hoc exploration of a dataset instance.
   */
  @POST
  @Path("datasets/{dataset}/enable")
  public void enableDataset(HttpRequest request, HttpResponder responder,
                            @PathParam("namespace-id") String namespaceId, @PathParam("dataset") String datasetName) {
    try {
<<<<<<< HEAD
      // Note: Namespacing will come later.
      Id.DatasetInstance datasetInstanceId = Id.DatasetInstance.from(Constants.DEFAULT_NAMESPACE, datasetName);
      DatasetSpecification datasetSpec = datasetFramework.getDatasetSpec(datasetInstanceId);
      if (datasetSpec == null) {
        responder.sendString(HttpResponseStatus.NOT_FOUND, "Cannot load dataset " + datasetInstanceId);
        return;
      }

      String createStatement = null;
      // some datasets cannot be instantiated here. For example, ObjectMappedTable is often parameterized with a type
      // that is only available in a program context and not available here in the system context.
      // explore should only have logic related to exploration and not dataset logic.
      // TODO: refactor exploration (CDAP-1573)
      String datasetType = datasetSpec.getType();
      // special casing here... but we really should clean this up
      // there are two ways to refer to each dataset type...
      if (ObjectMappedTableModule.FULL_NAME.equals(datasetType) ||
        ObjectMappedTableModule.SHORT_NAME.equals(datasetType)) {
        // ObjectMappedTable must contain a schema in its properties
        String schemaStr = datasetSpec.getProperty(DatasetProperties.SCHEMA);
        if (schemaStr == null) {
          responder.sendString(HttpResponseStatus.NOT_FOUND, "Schema not found for dataset " + datasetInstanceId);
          return;
        }
        try {
          Schema schema = Schema.parseJson(schemaStr);
          String hiveSchema = SchemaConverter.toHiveSchema(schema);
          createStatement = generateCreateDatasetStatement(datasetName, hiveSchema);
          executeCreate(datasetName, datasetType, createStatement, responder);
          return;
        } catch (IOException e) {
          // shouldn't happen because ObjectMappedTableDefinition is supposed to verify this,
          // but put in for completeness
          responder.sendString(HttpResponseStatus.BAD_REQUEST,
                               "Unable to parse schema for dataset " + datasetInstanceId);
          return;
        } catch (UnsupportedTypeException e) {
          // shouldn't happen because ObjectMappedTableDefinition is supposed to verify this,
          // but put in for completeness
          responder.sendString(HttpResponseStatus.BAD_REQUEST,
                               "Schema for dataset " + datasetInstanceId + " is not unsupported.");
          return;
        }
      }

=======
      Id.DatasetInstance datasetInstanceId = Id.DatasetInstance.from(namespaceId, datasetName);
>>>>>>> ae7db3f5
      Dataset dataset = instantiateDataset(datasetInstanceId, responder);
      if (dataset == null) {
        return; // response sent by instantiateDataset()
      }

      // To be enabled for explore, a dataset must either be RecordScannable/Writable,
      // or it must be a FileSet or a PartitionedFileSet with explore enabled in it properties.
      try {
        if (dataset instanceof RecordScannable || dataset instanceof RecordWritable) {
          LOG.debug("Enabling explore for dataset instance {}", datasetName);
<<<<<<< HEAD
          createStatement = generateCreateDatasetStatement(datasetName, hiveSchemaFor(dataset));
=======
          createStatement = generateCreateStatement(datasetInstanceId, dataset);
>>>>>>> ae7db3f5

        } else if (dataset instanceof FileSet || dataset instanceof PartitionedFileSet) {
          // this cannot fail because we were able to instantiate the dataset
          DatasetSpecification spec = datasetFramework.getDatasetSpec(datasetInstanceId);
          if (spec != null) {
            Map<String, String> properties = spec.getProperties();
            if (FileSetProperties.isExploreEnabled(properties)) {
              LOG.debug("Enabling explore for dataset instance {}", datasetName);
              createStatement = generateFileSetCreateStatement(datasetName, dataset, properties);
            }
          }
        }
      } catch (Exception e) {
        LOG.error("Exception while generating create statement for dataset {}", datasetName, e);
        responder.sendString(HttpResponseStatus.BAD_REQUEST, e.getMessage());
        return;
      }

      executeCreate(datasetName, datasetType, createStatement, responder);
    } catch (Throwable e) {
      LOG.error("Got exception:", e);
      responder.sendString(HttpResponseStatus.INTERNAL_SERVER_ERROR, e.getMessage());
    }
  }

  private void executeCreate(String datasetName, String datasetType, String createStatement,
                             HttpResponder responder) throws ExploreException, SQLException {

<<<<<<< HEAD
    if (createStatement == null) {
      // This is not an error: whether the dataset is explorable may not be known where this call originates from.
      LOG.debug("Dataset {} does not fulfill the criteria to enable explore.", datasetName);
=======
      QueryHandle handle = exploreService.execute(Id.Namespace.from(namespaceId), createStatement);
>>>>>>> ae7db3f5
      JsonObject json = new JsonObject();
      json.addProperty("handle", QueryHandle.NO_OP.getHandle());
      responder.sendJson(HttpResponseStatus.OK, json);
      return;
    }

    LOG.debug("Running create statement for dataset {} of type {} - {}",
              datasetName, datasetType, createStatement);

    QueryHandle handle = exploreService.execute(createStatement);
    JsonObject json = new JsonObject();
    json.addProperty("handle", handle.getHandle());
    responder.sendJson(HttpResponseStatus.OK, json);
  }

  private Dataset instantiateDataset(Id.DatasetInstance datasetInstanceId, HttpResponder responder) throws Exception {
    Dataset dataset;
    try {
      dataset = datasetFramework.getDataset(datasetInstanceId, DatasetDefinition.NO_ARGUMENTS, null);
    } catch (Exception e) {
      String className = isClassNotFoundException(e);
      if (className == null) {
        throw e;
      }
      LOG.info("Cannot load dataset {} because class {} cannot be found. This is probably because class {} is a " +
                 "type parameter of dataset {} that is not present in the dataset's jar file. See the developer " +
                 "guide for more information.", datasetInstanceId, className, className, datasetInstanceId);
      JsonObject json = new JsonObject();
      json.addProperty("handle", QueryHandle.NO_OP.getHandle());
      responder.sendJson(HttpResponseStatus.OK, json);
      return null;
    }
    if (dataset == null) {
      responder.sendString(HttpResponseStatus.NOT_FOUND, "Cannot load dataset " + datasetInstanceId);
      return null;
    }
    return dataset;
  }

  private String isClassNotFoundException(Throwable e) {
    if (e instanceof ClassNotFoundException) {
      return e.getMessage();
    }
    if (e.getCause() != null) {
      return isClassNotFoundException(e.getCause());
    }
    return null;
  }

  /**
   * Disable ad-hoc exploration of a dataset instance.
   */
  @POST
  @Path("datasets/{dataset}/disable")
  public void disableDataset(HttpRequest request, HttpResponder responder,
                             @PathParam("namespace-id") String namespaceId, @PathParam("dataset") String datasetName) {
    try {
      LOG.debug("Disabling explore for dataset instance {}", datasetName);
<<<<<<< HEAD
      // Note: namespacing will come later
      Id.DatasetInstance datasetInstanceId = Id.DatasetInstance.from(Constants.DEFAULT_NAMESPACE, datasetName);

      String deleteStatement = null;
      DatasetSpecification spec = datasetFramework.getDatasetSpec(datasetInstanceId);
      if (spec == null) {
        responder.sendString(HttpResponseStatus.NOT_FOUND, "Cannot load dataset " + datasetInstanceId);
        return;
      }

      String datasetType = spec.getType();
      if (ObjectMappedTableModule.FULL_NAME.equals(datasetType) ||
        ObjectMappedTableModule.SHORT_NAME.equals(datasetType)) {
        deleteStatement = generateDeleteStatement(datasetName);
        executeDelete(datasetName, deleteStatement, responder);
        return;
      }

=======
      Id.DatasetInstance datasetInstanceId = Id.DatasetInstance.from(namespaceId, datasetName);
>>>>>>> ae7db3f5
      Dataset dataset = instantiateDataset(datasetInstanceId, responder);
      if (dataset == null) {
        return; // response sent by instantiateDataset()
      }

      if (dataset instanceof RecordScannable || dataset instanceof RecordWritable) {
        deleteStatement = generateDeleteStatement(datasetName);
      } else if (dataset instanceof FileSet || dataset instanceof PartitionedFileSet) {
        // this cannot fail because we were able to instantiate the dataset
        if (spec != null) {
          Map<String, String> properties = spec.getProperties();
          if (FileSetProperties.isExploreEnabled(properties)) {
            deleteStatement = generateDeleteStatement(datasetName);
          }
        }
      }

<<<<<<< HEAD
      executeDelete(datasetName, deleteStatement, responder);
    } catch (Throwable e) {
      LOG.error("Got exception:", e);
      responder.sendString(HttpResponseStatus.INTERNAL_SERVER_ERROR, e.getMessage());
    }
  }
=======
      if (deleteStatement == null) {
        // This is not an error: whether the dataset is explorable may not be known where this call originates from.
        LOG.debug("Dataset {} does not fulfill the criteria to enable explore.", datasetName);
        JsonObject json = new JsonObject();
        json.addProperty("handle", QueryHandle.NO_OP.getHandle());
        responder.sendJson(HttpResponseStatus.OK, json);
        return;
      }

      // If table does not exist, nothing to be done
      try {
        exploreService.getTableInfo(namespaceId, getHiveTableName(datasetName));
      } catch (TableNotFoundException e) {
        // Ignore exception, since this means table was not found.
        JsonObject json = new JsonObject();
        json.addProperty("handle", QueryHandle.NO_OP.getHandle());
        responder.sendJson(HttpResponseStatus.OK, json);
        return;
      }
>>>>>>> ae7db3f5

  private void executeDelete(String datasetName, String deleteStatement,
                             HttpResponder responder) throws ExploreException, SQLException {
    if (deleteStatement == null) {
      // This is not an error: whether the dataset is explorable may not be known where this call originates from.
      LOG.debug("Dataset {} does not fulfill the criteria to enable explore.", datasetName);
      JsonObject json = new JsonObject();
      json.addProperty("handle", QueryHandle.NO_OP.getHandle());
      responder.sendJson(HttpResponseStatus.OK, json);
      return;
    }

<<<<<<< HEAD
    // If table does not exist, nothing to be done
    try {
      exploreService.getTableInfo(null, getHiveTableName(datasetName));
    } catch (TableNotFoundException e) {
      // Ignore exception, since this means table was not found.
=======
      QueryHandle handle = exploreService.execute(Id.Namespace.from(namespaceId), deleteStatement);
>>>>>>> ae7db3f5
      JsonObject json = new JsonObject();
      json.addProperty("handle", QueryHandle.NO_OP.getHandle());
      responder.sendJson(HttpResponseStatus.OK, json);
      return;
    }

    LOG.debug("Running delete statement for dataset {} - {}", datasetName, deleteStatement);

    QueryHandle handle = exploreService.execute(deleteStatement);
    JsonObject json = new JsonObject();
    json.addProperty("handle", handle.getHandle());
    responder.sendJson(HttpResponseStatus.OK, json);
  }

  @POST
  @Path("datasets/{dataset}/partitions")
  public void addPartition(HttpRequest request, HttpResponder responder,
                           @PathParam("namespace-id") String namespaceId, @PathParam("dataset") String datasetName) {
    try {
      Id.DatasetInstance datasetInstanceId = Id.DatasetInstance.from(namespaceId, datasetName);
      Dataset dataset = instantiateDataset(datasetInstanceId, responder);
      if (dataset == null) {
        return; // response sent by instantiateDataset()
      }
      if (!(dataset instanceof PartitionedFileSet)) {
        responder.sendString(HttpResponseStatus.BAD_REQUEST, "not a partitioned dataset.");
        return;
      }
      Partitioning partitioning = ((PartitionedFileSet) dataset).getPartitioning();

      Reader reader = new InputStreamReader(new ChannelBufferInputStream(request.getContent()));
      Map<String, String> properties = GSON.fromJson(reader, new TypeToken<Map<String, String>>() { }.getType());
      String fsPath = properties.get("path");
      if (fsPath == null) {
        responder.sendString(HttpResponseStatus.BAD_REQUEST, "path was not specified.");
        return;
      }

      PartitionKey partitionKey;
      try {
        partitionKey = PartitionedFileSetArguments.getOutputPartitionKey(properties, partitioning);
      } catch (Exception e) {
        responder.sendString(HttpResponseStatus.BAD_REQUEST, "invalid partition key: " + e.getMessage());
        return;
      }
      if (partitionKey == null) {
        responder.sendString(HttpResponseStatus.BAD_REQUEST, "no partition key was given.");
        return;
      }

      String addPartitionStatement = generateAddPartitionStatement(datasetName, partitionKey, fsPath);
      LOG.debug("Add partition for key {} dataset {} - {}", partitionKey, datasetName, addPartitionStatement);

      QueryHandle handle = exploreService.execute(Id.Namespace.from(namespaceId), addPartitionStatement);
      JsonObject json = new JsonObject();
      json.addProperty("handle", handle.getHandle());
      responder.sendJson(HttpResponseStatus.OK, json);
    } catch (Throwable e) {
      LOG.error("Got exception:", e);
      responder.sendString(HttpResponseStatus.INTERNAL_SERVER_ERROR, e.getMessage());
    }
  }

  // this should really be a DELETE request. However, the partition key must be passed in the body
  // of the request, and that does not work with many HTTP clients, including Java's URLConnection.
  @POST
  @Path("datasets/{dataset}/deletePartition")
  public void dropPartition(HttpRequest request, HttpResponder responder,
                            @PathParam("namespace-id") String namespaceId,
                            @PathParam("dataset") String datasetName) {
    try {
      Id.DatasetInstance datasetInstanceId = Id.DatasetInstance.from(namespaceId, datasetName);
      Dataset dataset = instantiateDataset(datasetInstanceId, responder);
      if (dataset == null) {
        return; // response sent by instantiateDataset()
      }
      if (!(dataset instanceof PartitionedFileSet)) {
        responder.sendString(HttpResponseStatus.BAD_REQUEST, "not a partitioned dataset.");
        return;
      }
      Partitioning partitioning = ((PartitionedFileSet) dataset).getPartitioning();

      Reader reader = new InputStreamReader(new ChannelBufferInputStream(request.getContent()));
      Map<String, String> properties = GSON.fromJson(reader, new TypeToken<Map<String, String>>() { }.getType());

      PartitionKey partitionKey;
      try {
        partitionKey = PartitionedFileSetArguments.getOutputPartitionKey(properties, partitioning);
      } catch (Exception e) {
        responder.sendString(HttpResponseStatus.BAD_REQUEST, "invalid partition key: " + e.getMessage());
        return;
      }
      if (partitionKey == null) {
        responder.sendString(HttpResponseStatus.BAD_REQUEST, "no partition key was given.");
        return;
      }

      String dropPartitionStatement = generateDropPartitionStatement(datasetName, partitionKey);
      LOG.debug("Drop partition for key {} dataset {} - {}", partitionKey, datasetName, dropPartitionStatement);

      QueryHandle handle = exploreService.execute(Id.Namespace.from(namespaceId), dropPartitionStatement);
      JsonObject json = new JsonObject();
      json.addProperty("handle", handle.getHandle());
      responder.sendJson(HttpResponseStatus.OK, json);
    } catch (Throwable e) {
      LOG.error("Got exception:", e);
      responder.sendString(HttpResponseStatus.INTERNAL_SERVER_ERROR, e.getMessage());
    }
  }

  private static String getStreamTableName(Id.Stream streamId) {
    //TODO: use hive namespace
    return getHiveTableName(String.format("cdap_stream_%s_%s", streamId.getNamespaceId(), streamId.getName()));
  }

  private static String getHiveTableName(String name) {
    // Instance name is like cdap.user.my_table.
    // For now replace . with _ and - with _ since Hive tables cannot have . or _ in them.
    return name.replaceAll("\\.", "_").replaceAll("-", "_").toLowerCase();
  }

  /**
   * Generate the hive sql statement for creating a table to query the underlying stream. Note that Hive will put
   * in a dummy value for an external table if it is not given in the create statement, which will result in a
   * table that cannot be queried. As such, the location must be given and accurate.
   *
   * @param streamId   Id of the stream
   * @param location   location of the stream
   * @param bodySchema schema for the body of a stream event
   * @return hive statement to use when creating the external table for querying the stream
   * @throws UnsupportedTypeException
   */
  public static String generateStreamCreateStatement(Id.Stream streamId, String location, Schema bodySchema)
    throws UnsupportedTypeException {
    // schema of a stream is always timestamp, headers, and then the schema of the body.
    List<Schema.Field> fields = Lists.newArrayList(
      Schema.Field.of("ts", Schema.of(Schema.Type.LONG)),
      Schema.Field.of("headers", Schema.mapOf(Schema.of(Schema.Type.STRING), Schema.of(Schema.Type.STRING))));
    fields.addAll(bodySchema.getFields());
    Schema schema = Schema.recordOf("streamEvent", fields);
    String hiveSchema = SchemaConverter.toHiveSchema(schema);
    String tableName = getStreamTableName(streamId);
    return String.format("CREATE EXTERNAL TABLE IF NOT EXISTS %s %s COMMENT \"CDAP Stream\" " +
                           "STORED BY \"%s\" WITH SERDEPROPERTIES(\"%s\" = \"%s\", \"%s\" = \"%s\") " +
                           "LOCATION \"%s\"" +
                           "TBLPROPERTIES ('%s'='%s')",
                         tableName, hiveSchema, Constants.Explore.STREAM_STORAGE_HANDLER_CLASS,
                         Constants.Explore.STREAM_NAME, streamId.getName(),
                         Constants.Explore.STREAM_NAMESPACE, streamId.getNamespaceId(),
                         location,
                         // this is set so we know what stream it is created from, and so we know it's from CDAP
                         Constants.Explore.CDAP_NAME, streamId);
  }

<<<<<<< HEAD
  public static String generateCreateDatasetStatement(String name, String hiveSchema) throws UnsupportedTypeException {
    Map<String, String> serdeProperties = ImmutableMap.of(Constants.Explore.DATASET_NAME, name);
    Map<String, String> tableProperties = ImmutableMap.of(Constants.Explore.CDAP_NAME, name);
    return generateCreateStatement(name, hiveSchema, Constants.Explore.DATASET_STORAGE_HANDLER_CLASS,
                                   serdeProperties, tableProperties);
  }

  // TODO: move this and friends to separate class just for building create table statements and clean up.
  public static String generateCreateStatement(String name, String hiveSchema,
                                               String storageHandler,
                                               Map<String, String> serdeProperties,
                                               Map<String, String> tableProperties) throws UnsupportedTypeException {

    String tableName = getHiveTableName(name);
    StringBuilder builder = new StringBuilder()
      .append("CREATE EXTERNAL TABLE IF NOT EXISTS ")
      .append(tableName)
      .append(" ")
      .append(hiveSchema)
      .append(" COMMENT \"CDAP Dataset\" STORED BY \"")
      .append(storageHandler)
      .append("\"");

    if (serdeProperties != null && !serdeProperties.isEmpty()) {
      builder.append(" WITH SERDEPROPERTIES(");
      for (Map.Entry<String, String> serdeProperty : serdeProperties.entrySet()) {
        builder.append("\"");
        builder.append(serdeProperty.getKey());
        builder.append("\" = \"");
        builder.append(serdeProperty.getValue());
        builder.append("\"");
      }
      builder.append(")");
    }

    if (tableProperties != null && !tableProperties.isEmpty()) {
      builder.append(" TBLPROPERTIES (");
      for (Map.Entry<String, String> tableProperty : tableProperties.entrySet()) {
        builder.append("'");
        builder.append(tableProperty.getKey());
        builder.append("'='");
        builder.append(tableProperty.getValue());
        builder.append("'");
      }
      builder.append(")");
    }
    return builder.toString();
=======
  public static String generateCreateStatement(Id.DatasetInstance datasetInstance, Dataset dataset)
    throws UnsupportedTypeException {
    String hiveSchema = hiveSchemaFor(dataset);
    String tableName = getHiveTableName(datasetInstance.getId());
    return String.format("CREATE EXTERNAL TABLE IF NOT EXISTS %s %s COMMENT \"CDAP Dataset\" " +
                           "STORED BY \"%s\" WITH SERDEPROPERTIES(\"%s\" = \"%s\")" +
                           "TBLPROPERTIES ('%s'='%s', '%s'='%s')",
                         tableName, hiveSchema, Constants.Explore.DATASET_STORAGE_HANDLER_CLASS,
                         Constants.Explore.DATASET_NAME, datasetInstance.getId(),
                         Constants.Explore.DATASET_NAMESPACE, datasetInstance.getNamespaceId(),
                         // this is set so we know what dataset it is created from, and so we know it's from CDAP
                         Constants.Explore.CDAP_NAME, datasetInstance.getId());
>>>>>>> ae7db3f5
  }

  public static String generateFileSetCreateStatement(String name, Dataset dataset, Map<String, String> properties)
    throws IllegalArgumentException {

    String tableName = getHiveTableName(name);
    String serde = FileSetProperties.getSerDe(properties);
    String inputFormat = FileSetProperties.getExploreInputFormat(properties);
    String outputFormat = FileSetProperties.getExploreOutputFormat(properties);

    Preconditions.checkArgument(serde != null && inputFormat != null && outputFormat != null,
                                "All of SerDe, InputFormat and OutputFormat must be given in dataset properties");

    String partitioned;
    Location baseLocation;
    if (dataset instanceof PartitionedFileSet) {
      partitioned = "PARTITIONED BY " + toHivePartitioning(((PartitionedFileSet) dataset).getPartitioning());
      baseLocation = ((PartitionedFileSet) dataset).getEmbeddedFileSet().getBaseLocation();
    } else {
      partitioned = "";
      baseLocation = ((FileSet) dataset).getBaseLocation();
    }

    String tblProperties = "";
    Map<String, String> tableProperties = FileSetProperties.getTableProperties(properties);
    tableProperties.put(Constants.Explore.CDAP_NAME, name);
    if (!tableProperties.isEmpty()) {
      StringBuilder builder = new StringBuilder("TBLPROPERTIES (");
      Joiner.on(", ").appendTo(builder, Iterables.transform(
        tableProperties.entrySet(), new Function<Map.Entry<String, String>, String>() {
          @Override
          public String apply(Map.Entry<String, String> entry) {
            return String.format("'%s'='%s'", entry.getKey(), entry.getValue().replaceAll("'", "\\'"));
          }
        }));
      builder.append(")");
      tblProperties = builder.toString();
    }

    // CREATE EXTERNAL TABLE nn
    //   [ PARTITIONED BY (field type, ...) ]
    //   ROW FORMAT SERDE '<serde class>'
    //   STORED AS INPUTFORMAT '<input format class>'
    //             OUTPUTFORMAT '<output format class>'
    //   LOCATION '<uri>'
    //   TBLPROPERTIES ('avro.schema.literal'='...');

    return String.format(
      "CREATE EXTERNAL TABLE IF NOT EXISTS %s %s ROW FORMAT SERDE '%s' " +
        "STORED AS INPUTFORMAT '%s' OUTPUTFORMAT '%s' LOCATION '%s' %s",
      tableName, partitioned, serde, inputFormat, outputFormat, baseLocation.toURI().toString(), tblProperties);
  }

  private static String toHivePartitioning(Partitioning partitioning) {
    String sep = "";
    StringBuilder builder = new StringBuilder("(");
    for (Map.Entry<String, Partitioning.FieldType> entry : partitioning.getFields().entrySet()) {
      builder.append(sep).append(entry.getKey()).append(" ").append(FieldTypes.toHiveType(entry.getValue()));
      sep = ", ";
    }
    builder.append(")");
    return builder.toString();
  }

  public static String generateDeleteStatement(String name) {
    return String.format("DROP TABLE IF EXISTS %s", getHiveTableName(name));
  }

  public static String generateAddPartitionStatement(String name, PartitionKey key, String path) {
    return String.format("ALTER TABLE %s ADD PARTITION %s LOCATION '%s'",
                         getHiveTableName(name), generateHivePartitionKey(key), path);
  }

  public static String generateDropPartitionStatement(String name, PartitionKey key) {
    return String.format("ALTER TABLE %s DROP PARTITION %s",
                         getHiveTableName(name), generateHivePartitionKey(key));
  }

  private static String generateHivePartitionKey(PartitionKey key) {
    StringBuilder builder = new StringBuilder("(");
    String sep = "";
    for (Map.Entry<String, ? extends Comparable> entry : key.getFields().entrySet()) {
      String fieldName = entry.getKey();
      Comparable fieldValue = entry.getValue();
      String quote = fieldValue instanceof String ? "'" : "";
      builder.append(sep).append(fieldName).append("=").append(quote).append(fieldValue.toString()).append(quote);
      sep = ", ";
    }
    builder.append(")");
    return builder.toString();
  }

  /**
   * Given a record-enabled dataset, its record type and generate a schema string compatible with Hive.
   *
   * @param dataset The data set
   * @return the hive schema
   * @throws UnsupportedTypeException if the dataset is neither RecordScannable, nor RecordWritable,
   * or if the row type is not a record or contains null types.
   */
  static String hiveSchemaFor(Dataset dataset) throws UnsupportedTypeException {
    if (dataset instanceof RecordScannable) {
      return hiveSchemaFor(((RecordScannable) dataset).getRecordType());
    } else if (dataset instanceof RecordWritable) {
      return hiveSchemaFor(((RecordWritable) dataset).getRecordType());
    }
    throw new UnsupportedTypeException("Dataset neither implements RecordScannable not RecordWritable.");
  }

  // TODO: replace with SchemaConverter.toHiveSchema when we tackle queries on Tables.
  static String hiveSchemaFor(Type type) throws UnsupportedTypeException {
    // This call will make sure that the type is not recursive
    new ReflectionSchemaGenerator().generate(type, false);

    ObjectInspector objectInspector = ObjectInspectorFactory.getReflectionObjectInspector(type);
    if (!(objectInspector instanceof StructObjectInspector)) {
      throw new UnsupportedTypeException(String.format("Type must be a RECORD, but is %s",
                                                       type.getClass().getName()));
    }
    StructObjectInspector structObjectInspector = (StructObjectInspector) objectInspector;

    StringBuilder sb = new StringBuilder("(");
    boolean first = true;
    for (StructField structField : structObjectInspector.getAllStructFieldRefs()) {
      if (first) {
        first = false;
      } else {
        sb.append(", ");
      }
      ObjectInspector oi = structField.getFieldObjectInspector();
      String typeName;
      typeName = oi.getTypeName();
      sb.append(structField.getFieldName()).append(" ").append(typeName);
    }
    sb.append(")");

    return sb.toString();
  }
}<|MERGE_RESOLUTION|>--- conflicted
+++ resolved
@@ -183,9 +183,7 @@
   public void enableDataset(HttpRequest request, HttpResponder responder,
                             @PathParam("namespace-id") String namespaceId, @PathParam("dataset") String datasetName) {
     try {
-<<<<<<< HEAD
-      // Note: Namespacing will come later.
-      Id.DatasetInstance datasetInstanceId = Id.DatasetInstance.from(Constants.DEFAULT_NAMESPACE, datasetName);
+      Id.DatasetInstance datasetInstanceId = Id.DatasetInstance.from(namespaceId, datasetName);
       DatasetSpecification datasetSpec = datasetFramework.getDatasetSpec(datasetInstanceId);
       if (datasetSpec == null) {
         responder.sendString(HttpResponseStatus.NOT_FOUND, "Cannot load dataset " + datasetInstanceId);
@@ -211,8 +209,8 @@
         try {
           Schema schema = Schema.parseJson(schemaStr);
           String hiveSchema = SchemaConverter.toHiveSchema(schema);
-          createStatement = generateCreateDatasetStatement(datasetName, hiveSchema);
-          executeCreate(datasetName, datasetType, createStatement, responder);
+          createStatement = generateCreateDatasetStatement(datasetInstanceId, hiveSchema);
+          executeCreate(datasetInstanceId, datasetType, createStatement, responder);
           return;
         } catch (IOException e) {
           // shouldn't happen because ObjectMappedTableDefinition is supposed to verify this,
@@ -229,9 +227,6 @@
         }
       }
 
-=======
-      Id.DatasetInstance datasetInstanceId = Id.DatasetInstance.from(namespaceId, datasetName);
->>>>>>> ae7db3f5
       Dataset dataset = instantiateDataset(datasetInstanceId, responder);
       if (dataset == null) {
         return; // response sent by instantiateDataset()
@@ -242,11 +237,7 @@
       try {
         if (dataset instanceof RecordScannable || dataset instanceof RecordWritable) {
           LOG.debug("Enabling explore for dataset instance {}", datasetName);
-<<<<<<< HEAD
-          createStatement = generateCreateDatasetStatement(datasetName, hiveSchemaFor(dataset));
-=======
-          createStatement = generateCreateStatement(datasetInstanceId, dataset);
->>>>>>> ae7db3f5
+          createStatement = generateCreateDatasetStatement(datasetInstanceId, hiveSchemaFor(dataset));
 
         } else if (dataset instanceof FileSet || dataset instanceof PartitionedFileSet) {
           // this cannot fail because we were able to instantiate the dataset
@@ -255,7 +246,7 @@
             Map<String, String> properties = spec.getProperties();
             if (FileSetProperties.isExploreEnabled(properties)) {
               LOG.debug("Enabling explore for dataset instance {}", datasetName);
-              createStatement = generateFileSetCreateStatement(datasetName, dataset, properties);
+              createStatement = generateFileSetCreateStatement(datasetInstanceId, dataset, properties);
             }
           }
         }
@@ -265,23 +256,19 @@
         return;
       }
 
-      executeCreate(datasetName, datasetType, createStatement, responder);
+      executeCreate(datasetInstanceId, datasetType, createStatement, responder);
     } catch (Throwable e) {
       LOG.error("Got exception:", e);
       responder.sendString(HttpResponseStatus.INTERNAL_SERVER_ERROR, e.getMessage());
     }
   }
 
-  private void executeCreate(String datasetName, String datasetType, String createStatement,
+  private void executeCreate(Id.DatasetInstance datasetId, String datasetType, String createStatement,
                              HttpResponder responder) throws ExploreException, SQLException {
 
-<<<<<<< HEAD
     if (createStatement == null) {
       // This is not an error: whether the dataset is explorable may not be known where this call originates from.
-      LOG.debug("Dataset {} does not fulfill the criteria to enable explore.", datasetName);
-=======
-      QueryHandle handle = exploreService.execute(Id.Namespace.from(namespaceId), createStatement);
->>>>>>> ae7db3f5
+      LOG.debug("Dataset {} does not fulfill the criteria to enable explore.", datasetId);
       JsonObject json = new JsonObject();
       json.addProperty("handle", QueryHandle.NO_OP.getHandle());
       responder.sendJson(HttpResponseStatus.OK, json);
@@ -289,9 +276,9 @@
     }
 
     LOG.debug("Running create statement for dataset {} of type {} - {}",
-              datasetName, datasetType, createStatement);
-
-    QueryHandle handle = exploreService.execute(createStatement);
+              datasetId, datasetType, createStatement);
+
+    QueryHandle handle = exploreService.execute(datasetId.getNamespace(), createStatement);
     JsonObject json = new JsonObject();
     json.addProperty("handle", handle.getHandle());
     responder.sendJson(HttpResponseStatus.OK, json);
@@ -340,9 +327,7 @@
                              @PathParam("namespace-id") String namespaceId, @PathParam("dataset") String datasetName) {
     try {
       LOG.debug("Disabling explore for dataset instance {}", datasetName);
-<<<<<<< HEAD
-      // Note: namespacing will come later
-      Id.DatasetInstance datasetInstanceId = Id.DatasetInstance.from(Constants.DEFAULT_NAMESPACE, datasetName);
+      Id.DatasetInstance datasetInstanceId = Id.DatasetInstance.from(namespaceId, datasetName);
 
       String deleteStatement = null;
       DatasetSpecification spec = datasetFramework.getDatasetSpec(datasetInstanceId);
@@ -355,13 +340,10 @@
       if (ObjectMappedTableModule.FULL_NAME.equals(datasetType) ||
         ObjectMappedTableModule.SHORT_NAME.equals(datasetType)) {
         deleteStatement = generateDeleteStatement(datasetName);
-        executeDelete(datasetName, deleteStatement, responder);
-        return;
-      }
-
-=======
-      Id.DatasetInstance datasetInstanceId = Id.DatasetInstance.from(namespaceId, datasetName);
->>>>>>> ae7db3f5
+        executeDelete(datasetInstanceId, deleteStatement, responder);
+        return;
+      }
+
       Dataset dataset = instantiateDataset(datasetInstanceId, responder);
       if (dataset == null) {
         return; // response sent by instantiateDataset()
@@ -370,73 +352,44 @@
       if (dataset instanceof RecordScannable || dataset instanceof RecordWritable) {
         deleteStatement = generateDeleteStatement(datasetName);
       } else if (dataset instanceof FileSet || dataset instanceof PartitionedFileSet) {
-        // this cannot fail because we were able to instantiate the dataset
-        if (spec != null) {
-          Map<String, String> properties = spec.getProperties();
-          if (FileSetProperties.isExploreEnabled(properties)) {
-            deleteStatement = generateDeleteStatement(datasetName);
-          }
+        Map<String, String> properties = spec.getProperties();
+        if (FileSetProperties.isExploreEnabled(properties)) {
+          deleteStatement = generateDeleteStatement(datasetName);
         }
       }
 
-<<<<<<< HEAD
-      executeDelete(datasetName, deleteStatement, responder);
+      executeDelete(datasetInstanceId, deleteStatement, responder);
     } catch (Throwable e) {
       LOG.error("Got exception:", e);
       responder.sendString(HttpResponseStatus.INTERNAL_SERVER_ERROR, e.getMessage());
     }
   }
-=======
-      if (deleteStatement == null) {
-        // This is not an error: whether the dataset is explorable may not be known where this call originates from.
-        LOG.debug("Dataset {} does not fulfill the criteria to enable explore.", datasetName);
-        JsonObject json = new JsonObject();
-        json.addProperty("handle", QueryHandle.NO_OP.getHandle());
-        responder.sendJson(HttpResponseStatus.OK, json);
-        return;
-      }
-
-      // If table does not exist, nothing to be done
-      try {
-        exploreService.getTableInfo(namespaceId, getHiveTableName(datasetName));
-      } catch (TableNotFoundException e) {
-        // Ignore exception, since this means table was not found.
-        JsonObject json = new JsonObject();
-        json.addProperty("handle", QueryHandle.NO_OP.getHandle());
-        responder.sendJson(HttpResponseStatus.OK, json);
-        return;
-      }
->>>>>>> ae7db3f5
-
-  private void executeDelete(String datasetName, String deleteStatement,
+
+  private void executeDelete(Id.DatasetInstance datasetId, String deleteStatement,
                              HttpResponder responder) throws ExploreException, SQLException {
     if (deleteStatement == null) {
       // This is not an error: whether the dataset is explorable may not be known where this call originates from.
-      LOG.debug("Dataset {} does not fulfill the criteria to enable explore.", datasetName);
+      LOG.debug("Dataset {} does not fulfill the criteria to enable explore.", datasetId);
       JsonObject json = new JsonObject();
       json.addProperty("handle", QueryHandle.NO_OP.getHandle());
       responder.sendJson(HttpResponseStatus.OK, json);
       return;
     }
 
-<<<<<<< HEAD
     // If table does not exist, nothing to be done
     try {
-      exploreService.getTableInfo(null, getHiveTableName(datasetName));
+      exploreService.getTableInfo(null, getHiveTableName(datasetId.getId()));
     } catch (TableNotFoundException e) {
       // Ignore exception, since this means table was not found.
-=======
-      QueryHandle handle = exploreService.execute(Id.Namespace.from(namespaceId), deleteStatement);
->>>>>>> ae7db3f5
       JsonObject json = new JsonObject();
       json.addProperty("handle", QueryHandle.NO_OP.getHandle());
       responder.sendJson(HttpResponseStatus.OK, json);
       return;
     }
 
-    LOG.debug("Running delete statement for dataset {} - {}", datasetName, deleteStatement);
-
-    QueryHandle handle = exploreService.execute(deleteStatement);
+    LOG.debug("Running delete statement for dataset {} - {}", datasetId, deleteStatement);
+
+    QueryHandle handle = exploreService.execute(datasetId.getNamespace(), deleteStatement);
     JsonObject json = new JsonObject();
     json.addProperty("handle", handle.getHandle());
     responder.sendJson(HttpResponseStatus.OK, json);
@@ -582,10 +535,13 @@
                          Constants.Explore.CDAP_NAME, streamId);
   }
 
-<<<<<<< HEAD
-  public static String generateCreateDatasetStatement(String name, String hiveSchema) throws UnsupportedTypeException {
+  public static String generateCreateDatasetStatement(Id.DatasetInstance datasetId,
+                                                      String hiveSchema) throws UnsupportedTypeException {
+    String name = datasetId.getId();
     Map<String, String> serdeProperties = ImmutableMap.of(Constants.Explore.DATASET_NAME, name);
-    Map<String, String> tableProperties = ImmutableMap.of(Constants.Explore.CDAP_NAME, name);
+    Map<String, String> tableProperties = ImmutableMap.of(
+      Constants.Explore.CDAP_NAME, name,
+      Constants.Explore.DATASET_NAMESPACE, datasetId.getNamespaceId());
     return generateCreateStatement(name, hiveSchema, Constants.Explore.DATASET_STORAGE_HANDLER_CLASS,
                                    serdeProperties, tableProperties);
   }
@@ -613,8 +569,11 @@
         builder.append(serdeProperty.getKey());
         builder.append("\" = \"");
         builder.append(serdeProperty.getValue());
-        builder.append("\"");
-      }
+        builder.append("\", ");
+      }
+      // delete trailing ', '
+      builder.deleteCharAt(builder.length() - 1);
+      builder.deleteCharAt(builder.length() - 1);
       builder.append(")");
     }
 
@@ -625,31 +584,20 @@
         builder.append(tableProperty.getKey());
         builder.append("'='");
         builder.append(tableProperty.getValue());
-        builder.append("'");
-      }
+        builder.append("', ");
+      }
+      // delete trailing ', '
+      builder.deleteCharAt(builder.length() - 1);
+      builder.deleteCharAt(builder.length() - 1);
       builder.append(")");
     }
     return builder.toString();
-=======
-  public static String generateCreateStatement(Id.DatasetInstance datasetInstance, Dataset dataset)
-    throws UnsupportedTypeException {
-    String hiveSchema = hiveSchemaFor(dataset);
-    String tableName = getHiveTableName(datasetInstance.getId());
-    return String.format("CREATE EXTERNAL TABLE IF NOT EXISTS %s %s COMMENT \"CDAP Dataset\" " +
-                           "STORED BY \"%s\" WITH SERDEPROPERTIES(\"%s\" = \"%s\")" +
-                           "TBLPROPERTIES ('%s'='%s', '%s'='%s')",
-                         tableName, hiveSchema, Constants.Explore.DATASET_STORAGE_HANDLER_CLASS,
-                         Constants.Explore.DATASET_NAME, datasetInstance.getId(),
-                         Constants.Explore.DATASET_NAMESPACE, datasetInstance.getNamespaceId(),
-                         // this is set so we know what dataset it is created from, and so we know it's from CDAP
-                         Constants.Explore.CDAP_NAME, datasetInstance.getId());
->>>>>>> ae7db3f5
-  }
-
-  public static String generateFileSetCreateStatement(String name, Dataset dataset, Map<String, String> properties)
-    throws IllegalArgumentException {
-
-    String tableName = getHiveTableName(name);
+  }
+
+  public static String generateFileSetCreateStatement(Id.DatasetInstance datasetId, Dataset dataset,
+                                                      Map<String, String> properties) throws IllegalArgumentException {
+
+    String tableName = getHiveTableName(datasetId.getId());
     String serde = FileSetProperties.getSerDe(properties);
     String inputFormat = FileSetProperties.getExploreInputFormat(properties);
     String outputFormat = FileSetProperties.getExploreOutputFormat(properties);
@@ -669,7 +617,7 @@
 
     String tblProperties = "";
     Map<String, String> tableProperties = FileSetProperties.getTableProperties(properties);
-    tableProperties.put(Constants.Explore.CDAP_NAME, name);
+    tableProperties.put(Constants.Explore.CDAP_NAME, datasetId.getId());
     if (!tableProperties.isEmpty()) {
       StringBuilder builder = new StringBuilder("TBLPROPERTIES (");
       Joiner.on(", ").appendTo(builder, Iterables.transform(
