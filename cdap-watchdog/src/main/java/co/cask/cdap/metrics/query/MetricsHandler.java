/*
 * Copyright © 2015 Cask Data, Inc.
 *
 * Licensed under the Apache License, Version 2.0 (the "License"); you may not
 * use this file except in compliance with the License. You may obtain a copy of
 * the License at
 *
 * http://www.apache.org/licenses/LICENSE-2.0
 *
 * Unless required by applicable law or agreed to in writing, software
 * distributed under the License is distributed on an "AS IS" BASIS, WITHOUT
 * WARRANTIES OR CONDITIONS OF ANY KIND, either express or implied. See the
 * License for the specific language governing permissions and limitations under
 * the License.
 */

package co.cask.cdap.metrics.query;

import co.cask.cdap.common.conf.Constants;
import co.cask.cdap.common.metrics.MetricTags;
import co.cask.cdap.gateway.auth.Authenticator;
import co.cask.cdap.gateway.handlers.AuthenticatedHttpHandler;
import co.cask.cdap.metrics.store.MetricStore;
import co.cask.cdap.metrics.store.cube.CubeExploreQuery;
import co.cask.cdap.metrics.store.cube.CubeQuery;
import co.cask.cdap.metrics.store.cube.TimeSeries;
import co.cask.cdap.metrics.store.timeseries.MeasureType;
import co.cask.cdap.metrics.store.timeseries.TagValue;
import co.cask.cdap.metrics.store.timeseries.TimeValue;
import co.cask.http.HttpResponder;
import com.google.common.base.Predicates;
import com.google.common.base.Splitter;
import com.google.common.collect.Iterables;
import com.google.common.collect.Lists;
import com.google.common.collect.Maps;
import com.google.inject.Inject;
import org.jboss.netty.handler.codec.http.HttpRequest;
import org.jboss.netty.handler.codec.http.HttpResponseStatus;
import org.slf4j.Logger;
import org.slf4j.LoggerFactory;

import java.io.IOException;
import java.net.URI;
import java.util.Collection;
import java.util.HashMap;
import java.util.List;
import java.util.Map;
import javax.annotation.Nullable;
import javax.ws.rs.POST;
import javax.ws.rs.Path;
import javax.ws.rs.QueryParam;

/**
 * Search metrics handler.
 */
@Path(Constants.Gateway.API_VERSION_3 + "/metrics")
public class MetricsHandler extends AuthenticatedHttpHandler {
  private static final Logger LOG = LoggerFactory.getLogger(MetricsDiscoveryHandler.class);

  public static final String ANY_TAG_VALUE = "*";
  public static final String TAG_DELIM = ".";

  private final MetricStore metricStore;

  @Inject
  public MetricsHandler(Authenticator authenticator,
                        final MetricStore metricStore) {
    super(authenticator);

    this.metricStore = metricStore;
  }

  @POST
  @Path("/search")
  public void search(HttpRequest request, HttpResponder responder,
                     @QueryParam("target") String target,
                     @QueryParam("context") String context) throws IOException {
    if (target == null) {
      responder.sendJson(HttpResponseStatus.BAD_REQUEST, "Required target param is missing");
      return;
    }

    if ("childContext".equals(target)) {
      searchChildContextAndRespond(responder, context);
    } else if ("metric".equals(target)) {
      searchMetricAndRespond(responder, context);
    } else {
      responder.sendJson(HttpResponseStatus.BAD_REQUEST, "Unknown target param value: " + target);
    }
  }

  @POST
  @Path("/query")
  public void query(HttpRequest request, HttpResponder responder,
                     @QueryParam("context") String context,
                     @QueryParam("metric") String metric,
                     @QueryParam("groupBy") String groupBy) throws Exception {
    try {
      // todo: refactor parsing time range params
      // sets time range, query type, etc.
      MetricQueryParser.CubeQueryBuilder builder = new MetricQueryParser.CubeQueryBuilder();
      MetricQueryParser.parseQueryString(new URI(request.getUri()), builder);
      builder.setSliceByTagValues(Maps.<String, String>newHashMap());
      CubeQuery queryTimeParams = builder.build();

      Map<String, String> tagsSliceBy = parseTagValuesAsMap(context);
      List<String> groupByTags = parseGroupBy(groupBy);

<<<<<<< HEAD
      Map<String, String> tagsSliceBy = Maps.newHashMap();
      for (int i = 0; i < tagValues.length - 1; i += 2) {
        MetricTags tagKey = MetricTags.valueOf(tagValues[i]);
        if (tagKey == null) {
          responder.sendString(HttpResponseStatus.BAD_REQUEST,
                               String.format("Invalid context part %s in %s", tagValues[i], context));
          return;
        }
        tagsSliceBy.put(tagKey.getCodeName(), tagValues[i + 1]);
      }
=======
      long startTs = queryTimeParams.getStartTs();
      long endTs = queryTimeParams.getEndTs();
>>>>>>> 6b85a922

      CubeQuery query = new CubeQuery(startTs, endTs,
                                      queryTimeParams.getResolution(), metric,
                                          // todo: figure out MeasureType
                                      MeasureType.COUNTER, tagsSliceBy, groupByTags);

      Collection<TimeSeries> queryResult = metricStore.query(query);
      MetricQueryResult result = decorate(queryResult, startTs, endTs);

      responder.sendJson(HttpResponseStatus.OK, result);
    } catch (Exception e) {
      LOG.error("Exception querying metrics ", e);
      responder.sendString(HttpResponseStatus.INTERNAL_SERVER_ERROR, "Internal error while querying for metrics");
    }
  }

  private List<String> parseGroupBy(String groupBy) {
    // groupBy tags are comma separated
    return (groupBy == null) ? Lists.<String>newArrayList() :
    Lists.newArrayList(Splitter.on(",").split(groupBy).iterator());
  }

  private Map<String, String> parseTagValuesAsMap(@Nullable String context) {
    if (context == null) {
      return new HashMap<String, String>();
    }
    String[] tagValues = context.split("\\.");

    // order matters
    Map<String, String> result = Maps.newLinkedHashMap();
    for (int i = 0; i < tagValues.length; i += 2) {
      String tag = tagValues[i];
      // if odd number, the value for last tag is assumed to be null
      String val = i + 1 < tagValues.length ? tagValues[i + 1] : null;
      if (ANY_TAG_VALUE.equals(val)) {
        val = null;
      }
      result.put(tag, val);
    }

    return result;
  }

  private void searchMetricAndRespond(HttpResponder responder, String context) {
    try {
      responder.sendJson(HttpResponseStatus.OK, searchMetric(context));
    } catch (Exception e) {
      LOG.warn("Exception while retrieving available metrics", e);
      responder.sendStatus(HttpResponseStatus.INTERNAL_SERVER_ERROR);
    }
  }

  private void searchChildContextAndRespond(HttpResponder responder, String context) {
    try {
      responder.sendJson(HttpResponseStatus.OK, searchChildContext(context));
    } catch (Exception e) {
      LOG.warn("Exception while retrieving contexts", e);
      responder.sendStatus(HttpResponseStatus.INTERNAL_SERVER_ERROR);
    }
  }

  private List<TagValue> parseTagValues(String contextPrefix) throws Exception {
    Map<String, String> map = parseTagValuesAsMap(contextPrefix);
    List<TagValue> contextTags = Lists.newArrayList();
    for (Map.Entry<String, String> entry : map.entrySet()) {
      contextTags.add(new TagValue(entry.getKey(), entry.getValue()));
    }

    return contextTags;
  }

  private Collection<String> searchChildContext(String contextPrefix) throws Exception {
    List<TagValue> tagValues = parseTagValues(contextPrefix);
    toCanonicalContext(tagValues);
    contextPrefix = toCanonicalContext(tagValues);
    CubeExploreQuery searchQuery = new CubeExploreQuery(0, Integer.MAX_VALUE - 1, 1, -1, tagValues);
    Collection<TagValue> nextTags = metricStore.findNextAvailableTags(searchQuery);
    Collection<String> result = Lists.newArrayList();
    for (TagValue tag : nextTags) {
      if (tag.getValue() == null) {
        continue;
      }
      String tagValue = tag.getTagName() + TAG_DELIM + tag.getValue();
      String resultTag = contextPrefix.length() == 0 ? tagValue : contextPrefix + TAG_DELIM + tagValue;
      result.add(resultTag);
    }
    return result;
  }

  private String toCanonicalContext(List<TagValue> tagValues) {
    StringBuilder sb = new StringBuilder();
    boolean first = true;
    for (TagValue tv : tagValues) {
      if (!first) {
        sb.append(TAG_DELIM);
      }
      first = false;
      sb.append(tv.getTagName()).append(TAG_DELIM).append(tv.getValue() == null ? ANY_TAG_VALUE : tv.getValue());
    }
    return sb.toString();
  }

  private Collection<String> searchMetric(String contextPrefix) throws Exception {
    CubeExploreQuery searchQuery = new CubeExploreQuery(0, Integer.MAX_VALUE - 1, 1, -1, parseTagValues(contextPrefix));
    Collection<String> metricNames = metricStore.findMetricNames(searchQuery);
    return Lists.newArrayList(Iterables.filter(metricNames, Predicates.notNull()));
  }

  private MetricQueryResult decorate(Collection<TimeSeries> timeSerieses, long startTs, long endTs) {
    MetricQueryResult.TimeSeries[] serieses = new MetricQueryResult.TimeSeries[timeSerieses.size()];
    int i = 0;
    for (TimeSeries timeSeries : timeSerieses) {
      MetricQueryResult.TimeValue[] timeValues = decorate(timeSeries.getTimeValues());
      serieses[i++] = new MetricQueryResult.TimeSeries(timeSeries.getMeasureName(),
                                                       timeSeries.getTagValues(), timeValues);
    }
    return new MetricQueryResult(startTs, endTs, serieses);
  }

  private MetricQueryResult.TimeValue[] decorate(List<TimeValue> points) {
    MetricQueryResult.TimeValue[] timeValues = new MetricQueryResult.TimeValue[points.size()];
    int k = 0;
    for (TimeValue timeValue : points) {
      timeValues[k++] = new MetricQueryResult.TimeValue(timeValue.getTimestamp(), timeValue.getValue());
    }
    return timeValues;
  }
}<|MERGE_RESOLUTION|>--- conflicted
+++ resolved
@@ -28,6 +28,8 @@
 import co.cask.cdap.metrics.store.timeseries.TagValue;
 import co.cask.cdap.metrics.store.timeseries.TimeValue;
 import co.cask.http.HttpResponder;
+import com.google.common.base.Function;
+import com.google.common.base.Preconditions;
 import com.google.common.base.Predicates;
 import com.google.common.base.Splitter;
 import com.google.common.collect.Iterables;
@@ -43,6 +45,7 @@
 import java.net.URI;
 import java.util.Collection;
 import java.util.HashMap;
+import java.util.Iterator;
 import java.util.List;
 import java.util.Map;
 import javax.annotation.Nullable;
@@ -106,21 +109,8 @@
       Map<String, String> tagsSliceBy = parseTagValuesAsMap(context);
       List<String> groupByTags = parseGroupBy(groupBy);
 
-<<<<<<< HEAD
-      Map<String, String> tagsSliceBy = Maps.newHashMap();
-      for (int i = 0; i < tagValues.length - 1; i += 2) {
-        MetricTags tagKey = MetricTags.valueOf(tagValues[i]);
-        if (tagKey == null) {
-          responder.sendString(HttpResponseStatus.BAD_REQUEST,
-                               String.format("Invalid context part %s in %s", tagValues[i], context));
-          return;
-        }
-        tagsSliceBy.put(tagKey.getCodeName(), tagValues[i + 1]);
-      }
-=======
       long startTs = queryTimeParams.getStartTs();
       long endTs = queryTimeParams.getEndTs();
->>>>>>> 6b85a922
 
       CubeQuery query = new CubeQuery(startTs, endTs,
                                       queryTimeParams.getResolution(), metric,
@@ -140,7 +130,15 @@
   private List<String> parseGroupBy(String groupBy) {
     // groupBy tags are comma separated
     return (groupBy == null) ? Lists.<String>newArrayList() :
-    Lists.newArrayList(Splitter.on(",").split(groupBy).iterator());
+    Lists.newArrayList(
+     Iterables.transform(Splitter.on(",").split(groupBy),  new Function<String, String>() {
+       @Override
+       public String apply(String tag) {
+         MetricTags tagKey = MetricTags.valueOf(tag);
+         Preconditions.checkNotNull(tagKey);
+         return tagKey.getCodeName();
+       }
+     }));
   }
 
   private Map<String, String> parseTagValuesAsMap(@Nullable String context) {
@@ -153,6 +151,9 @@
     Map<String, String> result = Maps.newLinkedHashMap();
     for (int i = 0; i < tagValues.length; i += 2) {
       String tag = tagValues[i];
+      MetricTags tagKey = MetricTags.valueOf(tag.toUpperCase());
+      Preconditions.checkNotNull(tagKey);
+      tag = tagKey.getCodeName();
       // if odd number, the value for last tag is assumed to be null
       String val = i + 1 < tagValues.length ? tagValues[i + 1] : null;
       if (ANY_TAG_VALUE.equals(val)) {
@@ -194,8 +195,8 @@
 
   private Collection<String> searchChildContext(String contextPrefix) throws Exception {
     List<TagValue> tagValues = parseTagValues(contextPrefix);
-    toCanonicalContext(tagValues);
-    contextPrefix = toCanonicalContext(tagValues);
+//    toCanonicalContext(tagValues);
+//    contextPrefix = toCanonicalContext(tagValues);
     CubeExploreQuery searchQuery = new CubeExploreQuery(0, Integer.MAX_VALUE - 1, 1, -1, tagValues);
     Collection<TagValue> nextTags = metricStore.findNextAvailableTags(searchQuery);
     Collection<String> result = Lists.newArrayList();
@@ -203,8 +204,10 @@
       if (tag.getValue() == null) {
         continue;
       }
-      String tagValue = tag.getTagName() + TAG_DELIM + tag.getValue();
-      String resultTag = contextPrefix.length() == 0 ? tagValue : contextPrefix + TAG_DELIM + tagValue;
+      MetricTags tagKey = MetricTags.valueOfCodeName(tag.getTagName());
+      String tagValue = tagKey == null ? tag.getTagName() : tagKey.name().toLowerCase()  + TAG_DELIM + tag.getValue();
+      String resultTag = (contextPrefix == null || contextPrefix.length() == 0) ?
+        tagValue : contextPrefix + TAG_DELIM + tagValue;
       result.add(resultTag);
     }
     return result;
