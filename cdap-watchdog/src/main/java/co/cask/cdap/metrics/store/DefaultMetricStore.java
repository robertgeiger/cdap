--- conflicted
+++ resolved
@@ -16,7 +16,6 @@
 
 package co.cask.cdap.metrics.store;
 
-import co.cask.cdap.common.conf.Constants;
 import co.cask.cdap.common.metrics.MetricTags;
 import co.cask.cdap.metrics.store.cube.Aggregation;
 import co.cask.cdap.metrics.store.cube.Cube;
@@ -77,13 +76,13 @@
     // NOTE: to reduce number of aggregations we rename some of the emitted tags to "canonical" names
     this.tagMapping = ImmutableMap.of(
       // flow
-      MetricTags.FLOWLET.getCodeName(), PROGRAM_LEVEL2,
-      MetricTags.FLOWLET_QUEUE.getCodeName(), PROGRAM_LEVEL3,
+      MetricTags.FLOWLET.name(), PROGRAM_LEVEL2,
+      MetricTags.FLOWLET_QUEUE.name(), PROGRAM_LEVEL3,
       // mapreduce
-      MetricTags.MR_TASK_TYPE.getCodeName(), PROGRAM_LEVEL2,
-      MetricTags.INSTANCE_ID.getCodeName(), PROGRAM_LEVEL3,
+      MetricTags.MR_TASK_TYPE.name(), PROGRAM_LEVEL2,
+      MetricTags.INSTANCE_ID.name(), PROGRAM_LEVEL3,
       // service
-      MetricTags.SERVICE_RUNNABLE.getCodeName(), PROGRAM_LEVEL2
+      MetricTags.SERVICE_RUNNABLE.name(), PROGRAM_LEVEL2
     );
   }
 
@@ -107,13 +106,8 @@
 
     // component, handler, method
     aggs.add(new DefaultAggregation(ImmutableList.of(
-<<<<<<< HEAD
       MetricTags.NAMESPACE.getCodeName(),
       MetricTags.COMPONENT.getCodeName(), MetricTags.HANDLER.getCodeName(), MetricTags.METHOD.getCodeName()),
-=======
-      Constants.Metrics.Tag.NAMESPACE, Constants.Metrics.Tag.COMPONENT,
-      Constants.Metrics.Tag.HANDLER, Constants.Metrics.Tag.METHOD),
->>>>>>> 68fc6240
                                     // i.e. for components only
                                     ImmutableList.of(
       MetricTags.NAMESPACE.getCodeName(), MetricTags.COMPONENT.getCodeName())));
@@ -130,11 +124,8 @@
     aggs.add(new DefaultAggregation(ImmutableList.of(MetricTags.NAMESPACE.getCodeName(),
                                                      MetricTags.DATASET.getCodeName()),
                                     // i.e. for datasets only
-<<<<<<< HEAD
-                                    ImmutableList.of(MetricTags.DATASET.getCodeName())));
-=======
-                                    ImmutableList.of(Constants.Metrics.Tag.NAMESPACE, Constants.Metrics.Tag.DATASET)));
->>>>>>> 68fc6240
+                                    ImmutableList.of(MetricTags.NAMESPACE.getCodeName(),
+                                                     MetricTags.DATASET.getCodeName())));
 
     return aggs;
   }
