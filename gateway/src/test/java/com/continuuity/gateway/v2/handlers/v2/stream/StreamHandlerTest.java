package com.continuuity.gateway.v2.handlers.v2.stream;

import com.continuuity.app.store.StoreFactory;
import com.continuuity.common.conf.CConfiguration;
import com.continuuity.common.conf.Constants;
import com.continuuity.common.guice.ConfigModule;
import com.continuuity.common.guice.LocationRuntimeModule;
import com.continuuity.data.metadata.MetaDataStore;
import com.continuuity.data.metadata.SerializingMetaDataStore;
import com.continuuity.data.runtime.DataFabricModules;
import com.continuuity.data2.transaction.inmemory.InMemoryTransactionManager;
<<<<<<< HEAD
=======
import com.continuuity.gateway.Constants;
import com.continuuity.gateway.util.DataSetInstantiatorFromMetaData;
>>>>>>> 5ea92a92
import com.continuuity.gateway.v2.Gateway;
import com.continuuity.gateway.v2.handlers.v2.log.MockLogReader;
import com.continuuity.gateway.v2.runtime.GatewayModules;
import com.continuuity.internal.app.store.MDSStoreFactory;
import com.continuuity.logging.read.LogReader;
import com.continuuity.metadata.thrift.MetadataService;
import com.continuuity.weave.discovery.DiscoveryServiceClient;
import com.continuuity.weave.discovery.InMemoryDiscoveryService;
import com.google.common.base.Throwables;
import com.google.common.collect.Lists;
import com.google.common.collect.Queues;
import com.google.common.util.concurrent.Futures;
import com.google.common.util.concurrent.ListenableFuture;
import com.google.common.util.concurrent.ListeningExecutorService;
import com.google.common.util.concurrent.MoreExecutors;
import com.google.inject.AbstractModule;
import com.google.inject.Guice;
import com.google.inject.Injector;
import com.google.inject.Scopes;
import com.ning.http.client.AsyncCompletionHandler;
import com.ning.http.client.AsyncHttpClient;
import com.ning.http.client.AsyncHttpClientConfig;
import com.ning.http.client.Request;
import com.ning.http.client.RequestBuilder;
import com.ning.http.client.Response;
import com.ning.http.client.providers.netty.NettyAsyncHttpProvider;
import junit.framework.Assert;
import org.apache.http.HttpResponse;
import org.apache.http.client.methods.HttpGet;
import org.apache.http.client.methods.HttpPost;
import org.apache.http.client.methods.HttpPut;
import org.apache.http.entity.StringEntity;
import org.apache.http.impl.client.DefaultHttpClient;
import org.apache.http.util.EntityUtils;
import org.jboss.netty.handler.codec.http.HttpResponseStatus;
import org.junit.After;
import org.junit.Test;
import org.slf4j.Logger;
import org.slf4j.LoggerFactory;

import java.util.Collections;
import java.util.List;
import java.util.concurrent.BlockingQueue;
import java.util.concurrent.CountDownLatch;
import java.util.concurrent.ExecutorService;
import java.util.concurrent.Executors;
import java.util.concurrent.Future;
import java.util.concurrent.TimeUnit;

/**
 * Test stream handler.
 */
public class StreamHandlerTest {
  private static final Logger LOG = LoggerFactory.getLogger(StreamHandlerTest.class);

  private static Gateway gatewayV2;
  private static final String hostname = "127.0.0.1";
  private static int port;
  private static CConfiguration configuration = CConfiguration.create();

  private void startGateway() throws Exception {
<<<<<<< HEAD
    configuration.setInt(com.continuuity.common.conf.Constants.Gateway.PORT, 0);
    configuration.set(com.continuuity.common.conf.Constants.Gateway.ADDRESS, hostname);
=======
    configuration.setInt(GatewayConstants.ConfigKeys.PORT, 0);
    configuration.set(GatewayConstants.ConfigKeys.ADDRESS, hostname);
    configuration.set(com.continuuity.common.conf.Constants.CFG_LOCAL_DATA_DIR,
                      System.getProperty("java.io.tmpdir"));
>>>>>>> 5ea92a92

    // Set up our Guice injections
    Injector injector = Guice.createInjector(
      new DataFabricModules().getInMemoryModules(),
      new ConfigModule(configuration),
      new LocationRuntimeModule().getInMemoryModules(),
      new GatewayModules(configuration).getInMemoryModules(),
      new AbstractModule() {
        @Override
        protected void configure() {
          // It's a bit hacky to add it here. Need to refactor these bindings out as it overlaps with
          // AppFabricServiceModule
          bind(MetadataService.Iface.class).to(com.continuuity.metadata.MetadataService.class).in(Scopes.SINGLETON);
          bind(MetaDataStore.class).to(SerializingMetaDataStore.class).in(Scopes.SINGLETON);
          bind(StoreFactory.class).to(MDSStoreFactory.class).in(Scopes.SINGLETON);
          bind(LogReader.class).to(MockLogReader.class).in(Scopes.SINGLETON);
          bind(DiscoveryServiceClient.class).to(InMemoryDiscoveryService.class);
          bind(DataSetInstantiatorFromMetaData.class).in(Scopes.SINGLETON);
        }
      }
    );

    gatewayV2 = injector.getInstance(Gateway.class);
    injector.getInstance(InMemoryTransactionManager.class).init();
    gatewayV2.startAndWait();
    port = gatewayV2.getBindAddress().getPort();
    testPing();
  }

  @After
  public void stopGateway() throws Exception {
    gatewayV2.stopAndWait();
    configuration.clear();
  }

  @Test
  public void testStreamCreate() throws Exception {
    startGateway();

    // Try to get info on a non-existant stream
    DefaultHttpClient httpclient = new DefaultHttpClient();
    HttpGet httpGet = new HttpGet(String.format("http://%s:%d/v2/streams/test_stream1/info", hostname, port));
    HttpResponse response = httpclient.execute(httpGet);
    Assert.assertEquals(HttpResponseStatus.NOT_FOUND.getCode(), response.getStatusLine().getStatusCode());
    EntityUtils.consume(response.getEntity());

    // Now, create the new stream.
    HttpPut httpPut = new HttpPut(String.format("http://%s:%d/v2/streams/test_stream1", hostname, port));
    response = httpclient.execute(httpPut);
    Assert.assertEquals(HttpResponseStatus.OK.getCode(), response.getStatusLine().getStatusCode());
    EntityUtils.consume(response.getEntity());

    // getInfo should now return 200
    httpGet = new HttpGet(String.format("http://%s:%d/v2/streams/test_stream1/info", hostname, port));
    response = httpclient.execute(httpGet);
    Assert.assertEquals(HttpResponseStatus.OK.getCode(), response.getStatusLine().getStatusCode());
    EntityUtils.consume(response.getEntity());
  }

  @Test
  public void testSimpleStreamEnqueue() throws Exception {
    startGateway();

    DefaultHttpClient httpclient = new DefaultHttpClient();

    // Create new stream.
    HttpPut httpPut = new HttpPut(String.format("http://%s:%d/v2/streams/test_stream_enqueue", hostname, port));
    HttpResponse response = httpclient.execute(httpPut);
    Assert.assertEquals(HttpResponseStatus.OK.getCode(), response.getStatusLine().getStatusCode());
    EntityUtils.consume(response.getEntity());

    // Enqueue 10 entries
    for (int i = 0; i < 10; ++i) {
      HttpPost httpPost = new HttpPost(String.format("http://%s:%d/v2/streams/test_stream_enqueue", hostname,
                                                     port));
      httpPost.setEntity(new StringEntity(Integer.toString(i)));
      httpPost.setHeader("test_stream_enqueue.header1", Integer.toString(i));
      response = httpclient.execute(httpPost);
      Assert.assertEquals(HttpResponseStatus.OK.getCode(), response.getStatusLine().getStatusCode());
      EntityUtils.consume(response.getEntity());
    }

    // Get new consumer id
    HttpGet httpGet = new HttpGet(String.format("http://%s:%d/v2/streams/test_stream_enqueue/consumerid",
                                                hostname, port));
    response = httpclient.execute(httpGet);
    Assert.assertEquals(HttpResponseStatus.OK.getCode(), response.getStatusLine().getStatusCode());
    Assert.assertEquals(1, response.getHeaders(Constants.Gateway.HEADER_STREAM_CONSUMER).length);
    String groupId = response.getFirstHeader(Constants.Gateway.HEADER_STREAM_CONSUMER).getValue();
    EntityUtils.consume(response.getEntity());

    // Dequeue 10 entries
    for (int i = 0; i < 10; ++i) {
<<<<<<< HEAD
      httpGet = new HttpGet(String.format("http://%s:%d/v2/streams/test_stream_enqueue?q=dequeue", hostname, port));
      httpGet.setHeader(Constants.Gateway.HEADER_STREAM_CONSUMER, groupId);
=======
      httpGet = new HttpGet(String.format("http://%s:%d/v2/streams/test_stream_enqueue/dequeue", hostname, port));
      httpGet.setHeader(Constants.HEADER_STREAM_CONSUMER, groupId);
>>>>>>> 5ea92a92
      response = httpclient.execute(httpGet);
      Assert.assertEquals(HttpResponseStatus.OK.getCode(), response.getStatusLine().getStatusCode());
      int actual = Integer.parseInt(EntityUtils.toString(response.getEntity()));
      Assert.assertEquals(i, actual);
      Assert.assertEquals(1, response.getHeaders("test_stream_enqueue.header1").length);
      Assert.assertEquals(Integer.toString(i), response.getFirstHeader("test_stream_enqueue.header1").getValue());
    }

    // Dequeue-ing again should give NO_CONTENT
<<<<<<< HEAD
    httpGet = new HttpGet(String.format("http://%s:%d/v2/streams/test_stream_enqueue?q=dequeue", hostname, port));
    httpGet.setHeader(Constants.Gateway.HEADER_STREAM_CONSUMER, groupId);
=======
    httpGet = new HttpGet(String.format("http://%s:%d/v2/streams/test_stream_enqueue/dequeue", hostname, port));
    httpGet.setHeader(Constants.HEADER_STREAM_CONSUMER, groupId);
>>>>>>> 5ea92a92
    response = httpclient.execute(httpGet);
    Assert.assertEquals(HttpResponseStatus.NO_CONTENT.getCode(), response.getStatusLine().getStatusCode());
    EntityUtils.consume(response.getEntity());
  }

  @Test
  public void testBatchStreamEnqueue() throws Exception {
    startGateway();

    DefaultHttpClient httpclient = new DefaultHttpClient();

    // Create new stream.
    HttpPut httpPut = new HttpPut(String.format("http://%s:%d/v2/streams/test_batch_stream_enqueue", hostname, port));
    HttpResponse response = httpclient.execute(httpPut);
    Assert.assertEquals(HttpResponseStatus.OK.getCode(), response.getStatusLine().getStatusCode());
    EntityUtils.consume(response.getEntity());

    // Get new consumer id
    HttpGet httpGet = new HttpGet(String.format("http://%s:%d/v2/streams/test_batch_stream_enqueue/consumerid",
                                                hostname, port));
    response = httpclient.execute(httpGet);
    Assert.assertEquals(HttpResponseStatus.OK.getCode(), response.getStatusLine().getStatusCode());
    Assert.assertEquals(1, response.getHeaders(Constants.Gateway.HEADER_STREAM_CONSUMER).length);
    String groupId = response.getFirstHeader(Constants.Gateway.HEADER_STREAM_CONSUMER).getValue();
    EntityUtils.consume(response.getEntity());

    ExecutorService executorService = Executors.newFixedThreadPool(5);
    BatchEnqueue batchEnqueue1 = new BatchEnqueue(true);
    BatchEnqueue batchEnqueue2 = new BatchEnqueue(false);
    Future<?> future1 = executorService.submit(batchEnqueue1);
    Future<?> future2 = executorService.submit(batchEnqueue2);
    future1.get();
    future2.get();
    executorService.shutdown();

    List<Integer> actual = Lists.newArrayList();
    // Dequeue all entries
    for (int i = 0; i < BatchEnqueue.NUM_ELEMENTS; ++i) {
      httpGet = new HttpGet(String.format("http://%s:%d/v2/streams/test_batch_stream_enqueue/dequeue", hostname,
                                          port));
      httpGet.setHeader(Constants.Gateway.HEADER_STREAM_CONSUMER, groupId);
      response = httpclient.execute(httpGet);
      Assert.assertEquals(HttpResponseStatus.OK.getCode(), response.getStatusLine().getStatusCode());
      int entry = Integer.parseInt(EntityUtils.toString(response.getEntity()));
      actual.add(entry);
    }

    batchEnqueue1.verify(actual);
    batchEnqueue2.verify(actual);

    Collections.sort(actual);
    for (int i = 0; i < BatchEnqueue.NUM_ELEMENTS; ++i) {
      Assert.assertEquals((Integer) i, actual.get(i));
    }
  }

  private static class BatchEnqueue implements Runnable {
    public static final int NUM_ELEMENTS = 50; // Should be an even number
    private final boolean evenGenerator;

    private final List<Integer> expected = Lists.newArrayList();

    private BatchEnqueue(boolean evenGenerator) {
      this.evenGenerator = evenGenerator;
    }

    @Override
    public void run() {
      try {
        DefaultHttpClient httpclient = new DefaultHttpClient();

        for (int i = evenGenerator ? 0 : 1; i < NUM_ELEMENTS; i += 2) {
          HttpPost httpPost = new HttpPost(String.format("http://%s:%d/v2/streams/test_batch_stream_enqueue",
                                                         hostname, port));
          httpPost.setEntity(new StringEntity(Integer.toString(i)));
          httpPost.setHeader("test_batch_stream_enqueue1", Integer.toString(i));
          HttpResponse response = httpclient.execute(httpPost);
          Assert.assertEquals(HttpResponseStatus.OK.getCode(), response.getStatusLine().getStatusCode());
          EntityUtils.consume(response.getEntity());
          expected.add(i);
        }
      } catch (Exception e) {
        throw Throwables.propagate(e);
      }
    }

    public void verify(List<Integer> out) {
      Assert.assertEquals(0, NUM_ELEMENTS % 2);
      Assert.assertEquals(NUM_ELEMENTS, out.size());

      List<Integer> actual = Lists.newArrayList();
      for (Integer i : out) {
        if ((i % 2 == 0) == evenGenerator) {
          actual.add(i);
        }
      }
      Assert.assertEquals(expected, actual);
    }
  }

  @Test
  public void testAsyncBatchStreamEnqueueLiimitEventsPerStream() throws Exception {
    configuration.setInt(Constants.Gateway.MAX_CACHED_EVENTS_PER_STREAM_NUM,
                         BatchAsyncEnqueue.NUM_ELEMENTS / 3);
    testAsyncBatchStreamEnqueue();
  }

  @Test
  public void testAsyncBatchStreamEnqueueLimitBytes() throws Exception {
    configuration.setInt(Constants.Gateway.MAX_CACHED_STREAM_EVENTS_BYTES, 1000);
    testAsyncBatchStreamEnqueue();
  }

  @Test
  public void testAsyncBatchStreamEnqueueLimitFlushInterval() throws Exception {
    configuration.setInt(Constants.Gateway.STREAM_EVENTS_FLUSH_INTERVAL_MS, 100);
    testAsyncBatchStreamEnqueue();
  }

  @Test
  public void testAsyncBatchStreamEnqueueLimitNumEvents() throws Exception {
    configuration.setInt(Constants.Gateway.MAX_CACHED_STREAM_EVENTS_NUM, BatchAsyncEnqueue.NUM_ELEMENTS / 3);
    testAsyncBatchStreamEnqueue();
  }

  private void testAsyncBatchStreamEnqueue() throws Exception {
    startGateway();

    final int concurrencyLevel = 6;
    DefaultHttpClient httpclient = new DefaultHttpClient();

    // Create new stream.
    HttpPut httpPut = new HttpPut(String.format("http://%s:%d/v2/streams/test_batch_stream_enqueue", hostname, port));
    HttpResponse response = httpclient.execute(httpPut);
    Assert.assertEquals(HttpResponseStatus.OK.getCode(), response.getStatusLine().getStatusCode());
    EntityUtils.consume(response.getEntity());

    // Get new consumer id
    HttpGet httpGet = new HttpGet(String.format("http://%s:%d/v2/streams/test_batch_stream_enqueue/consumerid",
                                                hostname, port));
    response = httpclient.execute(httpGet);
    Assert.assertEquals(HttpResponseStatus.OK.getCode(), response.getStatusLine().getStatusCode());
    Assert.assertEquals(1, response.getHeaders(Constants.Gateway.HEADER_STREAM_CONSUMER).length);
    String groupId = response.getFirstHeader(Constants.Gateway.HEADER_STREAM_CONSUMER).getValue();
    EntityUtils.consume(response.getEntity());

    ListeningExecutorService executorService = MoreExecutors.listeningDecorator(Executors.newFixedThreadPool(10));
    List<ListenableFuture<?>> futureList = Lists.newArrayList();

    List<BatchAsyncEnqueue> batchAsyncEnqueues = Lists.newArrayList();
    for (int i = 0; i < concurrencyLevel; ++i) {
      BatchAsyncEnqueue batchAsyncEnqueue = new BatchAsyncEnqueue(i * 1000);
      batchAsyncEnqueues.add(batchAsyncEnqueue);
      futureList.add(executorService.submit(batchAsyncEnqueue));
    }

    Futures.allAsList(futureList).get();
    executorService.shutdown();

    List<Integer> actual = Lists.newArrayList();
    // Dequeue all entries
    for (int i = 0; i < concurrencyLevel * BatchEnqueue.NUM_ELEMENTS; ++i) {
      httpGet
        = new HttpGet(String.format("http://%s:%d/v2/streams/test_batch_stream_enqueue/dequeue", hostname,
                                    port));
      httpGet.setHeader(Constants.Gateway.HEADER_STREAM_CONSUMER, groupId);
      response = httpclient.execute(httpGet);
      Assert.assertEquals("Failed for entry number " + i,
                          HttpResponseStatus.OK.getCode(), response.getStatusLine().getStatusCode());
      int entry = Integer.parseInt(EntityUtils.toString(response.getEntity()));
      actual.add(entry);
    }

    List<Integer> expected = Lists.newArrayList();
    for (BatchAsyncEnqueue batchAsyncEnqueue : batchAsyncEnqueues) {
      expected.addAll(batchAsyncEnqueue.expected);
      batchAsyncEnqueue.verify(actual);
    }

    Collections.sort(expected);
    Collections.sort(actual);
    Assert.assertEquals(expected, actual);
  }

  private static class BatchAsyncEnqueue implements Runnable {
    public static final int NUM_ELEMENTS = 50;
    private final int startElement;

    private final BlockingQueue<Integer> expected = Queues.newArrayBlockingQueue(NUM_ELEMENTS);

    private BatchAsyncEnqueue(int startElement) {
      this.startElement = startElement;
    }

    @Override
    public void run() {
      try {
        AsyncHttpClientConfig.Builder configBuilder = new AsyncHttpClientConfig.Builder();

        final AsyncHttpClient asyncHttpClient = new AsyncHttpClient(
          new NettyAsyncHttpProvider(configBuilder.build()),
          configBuilder.build());

        final CountDownLatch latch = new CountDownLatch(NUM_ELEMENTS);
        for (int i = startElement; i < startElement + NUM_ELEMENTS; ++i) {
          final int elem = i;
          final Request request = getPostRequest(Integer.toString(elem));
          asyncHttpClient.executeRequest(request,
                                         new AsyncCompletionHandler<Void>() {
                                           @Override
                                           public Void onCompleted(Response response) throws Exception {
                                             expected.add(elem);
                                             latch.countDown();
                                             Assert.assertEquals(HttpResponseStatus.OK.getCode(),
                                                                 response.getStatusCode());
                                             return null;
                                           }

                                           @Override
                                           public void onThrowable(Throwable t) {
                                             LOG.error("Got exception while posting {}", elem, t);
                                             expected.add(-1);
                                             latch.countDown();
                                           }
                                         });

          // Sleep so as not to overrun the server.
          TimeUnit.MILLISECONDS.sleep(10);
        }
        latch.await();
        asyncHttpClient.close();
      } catch (Exception e) {
        throw Throwables.propagate(e);
      }
    }

    private Request getPostRequest(String body) {
      RequestBuilder requestBuilder = new RequestBuilder("POST");
      return requestBuilder
        .setUrl(String.format("http://%s:%d/v2/streams/test_batch_stream_enqueue", hostname, port))
        .setBody(body)
        .build();

    }

    public void verify(List<Integer> out) {
      List<Integer> actual = Lists.newArrayList();
      for (Integer i : out) {
        if (startElement <= i && i < startElement + NUM_ELEMENTS) {
          actual.add(i);
        }
      }
      List<Integer> expecetedList = Lists.newArrayListWithCapacity(NUM_ELEMENTS);
      expected.drainTo(expecetedList);
      Collections.sort(expecetedList);
      Collections.sort(actual);
      Assert.assertEquals(expecetedList, actual);
    }
  }

  private static void testPing() throws Exception {
    DefaultHttpClient httpclient = new DefaultHttpClient();
    HttpGet httpget = new HttpGet(String.format("http://%s:%d/v2/ping", hostname, port));
    HttpResponse response = httpclient.execute(httpget);
    Assert.assertEquals(HttpResponseStatus.OK.getCode(), response.getStatusLine().getStatusCode());
    Assert.assertEquals("OK.\n", EntityUtils.toString(response.getEntity()));
  }
}<|MERGE_RESOLUTION|>--- conflicted
+++ resolved
@@ -9,11 +9,7 @@
 import com.continuuity.data.metadata.SerializingMetaDataStore;
 import com.continuuity.data.runtime.DataFabricModules;
 import com.continuuity.data2.transaction.inmemory.InMemoryTransactionManager;
-<<<<<<< HEAD
-=======
-import com.continuuity.gateway.Constants;
 import com.continuuity.gateway.util.DataSetInstantiatorFromMetaData;
->>>>>>> 5ea92a92
 import com.continuuity.gateway.v2.Gateway;
 import com.continuuity.gateway.v2.handlers.v2.log.MockLogReader;
 import com.continuuity.gateway.v2.runtime.GatewayModules;
@@ -75,15 +71,10 @@
   private static CConfiguration configuration = CConfiguration.create();
 
   private void startGateway() throws Exception {
-<<<<<<< HEAD
     configuration.setInt(com.continuuity.common.conf.Constants.Gateway.PORT, 0);
     configuration.set(com.continuuity.common.conf.Constants.Gateway.ADDRESS, hostname);
-=======
-    configuration.setInt(GatewayConstants.ConfigKeys.PORT, 0);
-    configuration.set(GatewayConstants.ConfigKeys.ADDRESS, hostname);
     configuration.set(com.continuuity.common.conf.Constants.CFG_LOCAL_DATA_DIR,
                       System.getProperty("java.io.tmpdir"));
->>>>>>> 5ea92a92
 
     // Set up our Guice injections
     Injector injector = Guice.createInjector(
@@ -177,13 +168,8 @@
 
     // Dequeue 10 entries
     for (int i = 0; i < 10; ++i) {
-<<<<<<< HEAD
-      httpGet = new HttpGet(String.format("http://%s:%d/v2/streams/test_stream_enqueue?q=dequeue", hostname, port));
+      httpGet = new HttpGet(String.format("http://%s:%d/v2/streams/test_stream_enqueue/dequeue", hostname, port));
       httpGet.setHeader(Constants.Gateway.HEADER_STREAM_CONSUMER, groupId);
-=======
-      httpGet = new HttpGet(String.format("http://%s:%d/v2/streams/test_stream_enqueue/dequeue", hostname, port));
-      httpGet.setHeader(Constants.HEADER_STREAM_CONSUMER, groupId);
->>>>>>> 5ea92a92
       response = httpclient.execute(httpGet);
       Assert.assertEquals(HttpResponseStatus.OK.getCode(), response.getStatusLine().getStatusCode());
       int actual = Integer.parseInt(EntityUtils.toString(response.getEntity()));
@@ -193,13 +179,8 @@
     }
 
     // Dequeue-ing again should give NO_CONTENT
-<<<<<<< HEAD
-    httpGet = new HttpGet(String.format("http://%s:%d/v2/streams/test_stream_enqueue?q=dequeue", hostname, port));
+    httpGet = new HttpGet(String.format("http://%s:%d/v2/streams/test_stream_enqueue/dequeue", hostname, port));
     httpGet.setHeader(Constants.Gateway.HEADER_STREAM_CONSUMER, groupId);
-=======
-    httpGet = new HttpGet(String.format("http://%s:%d/v2/streams/test_stream_enqueue/dequeue", hostname, port));
-    httpGet.setHeader(Constants.HEADER_STREAM_CONSUMER, groupId);
->>>>>>> 5ea92a92
     response = httpclient.execute(httpGet);
     Assert.assertEquals(HttpResponseStatus.NO_CONTENT.getCode(), response.getStatusLine().getStatusCode());
     EntityUtils.consume(response.getEntity());
