--- conflicted
+++ resolved
@@ -28,11 +28,7 @@
   <properties>
     <app.main.class>${package}.HelloWorld</app.main.class>
     <project.build.sourceEncoding>UTF-8</project.build.sourceEncoding>
-<<<<<<< HEAD
-    <cdap.version>3.0.1</cdap.version>
-=======
     <cdap.version>3.1.0-SNAPSHOT</cdap.version>
->>>>>>> 62ba226c
     <slf4j.version>1.7.5</slf4j.version>
     <guava.version>13.0.1</guava.version>
     <junit.version>4.11</junit.version>
