--- conflicted
+++ resolved
@@ -20,11 +20,7 @@
 import co.cask.cdap.api.schedule.SchedulableProgramType;
 import co.cask.cdap.api.schedule.Schedule;
 import co.cask.cdap.api.schedule.ScheduleSpecification;
-<<<<<<< HEAD
-import co.cask.cdap.api.schedule.TimeSchedule;
-=======
 import co.cask.cdap.api.schedule.Schedules;
->>>>>>> 7ccc787e
 import co.cask.cdap.api.workflow.ScheduleProgramInfo;
 import co.cask.cdap.api.workflow.WorkflowSpecification;
 import co.cask.cdap.app.ApplicationSpecification;
@@ -389,13 +385,8 @@
                                   " Cannot schedule program.");
     String cronExpr = toCronExpr(frequency);
     String adapterName = adapterSpec.getName();
-<<<<<<< HEAD
-    Schedule schedule = new TimeSchedule(constructScheduleName(programId, adapterName),
-                                         getScheduleDescription(adapterName), cronExpr);
-=======
     Schedule schedule = Schedules.createTimeSchedule(constructScheduleName(programId, adapterName),
                                                      getScheduleDescription(adapterName), cronExpr);
->>>>>>> 7ccc787e
     ScheduleSpecification scheduleSpec = new ScheduleSpecification(schedule,
                                            new ScheduleProgramInfo(programType, programId.getId()),
                                            adapterSpec.getProperties());
