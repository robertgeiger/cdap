
/*
 * Copyright © 2015 Cask Data, Inc.
 *
 * Licensed under the Apache License, Version 2.0 (the "License"); you may not
 * use this file except in compliance with the License. You may obtain a copy of
 * the License at
 *
 * http://www.apache.org/licenses/LICENSE-2.0
 *
 * Unless required by applicable law or agreed to in writing, software
 * distributed under the License is distributed on an "AS IS" BASIS, WITHOUT
 * WARRANTIES OR CONDITIONS OF ANY KIND, either express or implied. See the
 * License for the specific language governing permissions and limitations under
 * the License.
 */

package co.cask.cdap.internal.app.runtime.batch;

import co.cask.cdap.api.data.DatasetContext;
import co.cask.cdap.api.data.DatasetInstantiationException;
import co.cask.cdap.api.dataset.Dataset;
import co.cask.cdap.api.mapreduce.AbstractMapReduce;
import co.cask.cdap.api.mapreduce.MapReduceContext;
import co.cask.cdap.api.mapreduce.MapReduceSpecification;
import co.cask.cdap.api.metrics.MetricsCollectionService;
import co.cask.cdap.api.workflow.WorkflowToken;
import co.cask.cdap.app.metrics.MapReduceMetrics;
import co.cask.cdap.app.program.Program;
import co.cask.cdap.app.runtime.Arguments;
import co.cask.cdap.data2.dataset2.DatasetCacheKey;
import co.cask.cdap.data2.dataset2.DatasetFramework;
import co.cask.cdap.data2.dataset2.DynamicDatasetContext;
import co.cask.cdap.internal.app.runtime.adapter.PluginInstantiator;
<<<<<<< HEAD
import co.cask.cdap.internal.app.runtime.artifact.ArtifactRepository;
import co.cask.cdap.templates.AdapterDefinition;
=======
>>>>>>> 6c34f1ed
import co.cask.tephra.TransactionContext;
import co.cask.tephra.TransactionSystemClient;
import com.google.common.cache.CacheBuilder;
import com.google.common.cache.CacheLoader;
import com.google.common.cache.LoadingCache;
import com.google.common.cache.RemovalListener;
import com.google.common.cache.RemovalNotification;
import com.google.common.collect.Maps;
import org.apache.twill.api.RunId;
import org.apache.twill.discovery.DiscoveryServiceClient;
import org.slf4j.Logger;
import org.slf4j.LoggerFactory;

import java.io.IOException;
import java.util.Collections;
import java.util.Map;
import javax.annotation.Nullable;
import javax.annotation.ParametersAreNonnullByDefault;

/**
 * The MapReduce program runtime context for use in the {@link AbstractMapReduce#beforeSubmit(MapReduceContext)} and
 * {@link AbstractMapReduce#onFinish(boolean, MapReduceContext)} methods.
 *
 * <p>
 * The runtime context allows the retrieval of datasets that were not specified in the application specification,
 * letting users access datasets at runtime that aren't known about at compile time.
 * </p>
 */
public class DynamicMapReduceContext extends BasicMapReduceContext implements DatasetContext {

  private static final Logger LOG = LoggerFactory.getLogger(DynamicMapReduceContext.class);

  private final LoadingCache<Long, Map<DatasetCacheKey, Dataset>> datasetsCache;
  private final TransactionContext txContext;
  private final DynamicDatasetContext dynamicDatasetContext;

  public DynamicMapReduceContext(Program program,
                                 MapReduceMetrics.TaskType type,
                                 RunId runId, String taskId,
                                 Arguments runtimeArguments,
                                 MapReduceSpecification spec,
                                 long logicalStartTime, @Nullable String programNameInWorkflow,
                                 @Nullable WorkflowToken workflowToken,
                                 DiscoveryServiceClient discoveryServiceClient,
                                 MetricsCollectionService metricsCollectionService,
                                 TransactionSystemClient txClient,
                                 DatasetFramework dsFramework,
<<<<<<< HEAD
                                 @Nullable AdapterDefinition adapterSpec,
                                 @Nullable PluginInstantiator pluginInstantiator,
                                 @Nullable PluginInstantiator artifactPluginInstantiator,
                                 ArtifactRepository artifactRepository) {
    super(program, type, runId, taskId, runtimeArguments, Collections.<String>emptySet(), spec,
          logicalStartTime, programNameInWorkflow, workflowToken, discoveryServiceClient, metricsCollectionService,
          dsFramework, adapterSpec, pluginInstantiator, artifactPluginInstantiator, artifactRepository);
=======
                                 LocationFactory locationFactory,
                                 @Nullable PluginInstantiator pluginInstantiator) {
    super(program, type, runId, taskId, runtimeArguments, Collections.<String>emptySet(), spec,
          logicalStartTime, programNameInWorkflow, workflowToken, discoveryServiceClient, metricsCollectionService,
          dsFramework, locationFactory, pluginInstantiator);
>>>>>>> 6c34f1ed
    this.datasetsCache = CacheBuilder.newBuilder()
      .removalListener(new RemovalListener<Long, Map<DatasetCacheKey, Dataset>>() {
        @Override
        @ParametersAreNonnullByDefault
        public void onRemoval(RemovalNotification<Long, Map<DatasetCacheKey, Dataset>> notification) {
          if (notification.getValue() != null) {
            for (Map.Entry<DatasetCacheKey, Dataset> entry : notification.getValue().entrySet()) {
              try {
                entry.getValue().close();
              } catch (IOException e) {
                LOG.error("Error closing dataset: {}", entry.getKey(), e);
              }
            }
          }
        }
      })
      .build(new CacheLoader<Long, Map<DatasetCacheKey, Dataset>>() {
        @Override
        @ParametersAreNonnullByDefault
        public Map<DatasetCacheKey, Dataset> load(Long key) throws Exception {
          return Maps.newHashMap();
        }
      });
    this.txContext = new TransactionContext(txClient);
    this.dynamicDatasetContext = new DynamicDatasetContext(getProgram().getId().getNamespace(),
                                                           txContext, getProgramMetrics(), dsFramework,
                                                           program.getClassLoader(),
                                                           runtimeArguments.asMap(), null, getOwners()) {
      @Nullable
      @Override
      protected LoadingCache<Long, Map<DatasetCacheKey, Dataset>> getDatasetsCache() {
        return datasetsCache;
      }
    };
  }

  @Override
  public synchronized <T extends Dataset> T getDataset(String name, Map<String, String> arguments)
    throws DatasetInstantiationException {
    return dynamicDatasetContext.getDataset(name, arguments);
  }

  public void close() {
    datasetsCache.invalidateAll();
    datasetsCache.cleanUp();
    super.close();
  }

  public TransactionContext getTransactionContext() {
    return txContext;
  }
}<|MERGE_RESOLUTION|>--- conflicted
+++ resolved
@@ -32,11 +32,7 @@
 import co.cask.cdap.data2.dataset2.DatasetFramework;
 import co.cask.cdap.data2.dataset2.DynamicDatasetContext;
 import co.cask.cdap.internal.app.runtime.adapter.PluginInstantiator;
-<<<<<<< HEAD
 import co.cask.cdap.internal.app.runtime.artifact.ArtifactRepository;
-import co.cask.cdap.templates.AdapterDefinition;
-=======
->>>>>>> 6c34f1ed
 import co.cask.tephra.TransactionContext;
 import co.cask.tephra.TransactionSystemClient;
 import com.google.common.cache.CacheBuilder;
@@ -84,21 +80,11 @@
                                  MetricsCollectionService metricsCollectionService,
                                  TransactionSystemClient txClient,
                                  DatasetFramework dsFramework,
-<<<<<<< HEAD
-                                 @Nullable AdapterDefinition adapterSpec,
                                  @Nullable PluginInstantiator pluginInstantiator,
-                                 @Nullable PluginInstantiator artifactPluginInstantiator,
                                  ArtifactRepository artifactRepository) {
     super(program, type, runId, taskId, runtimeArguments, Collections.<String>emptySet(), spec,
           logicalStartTime, programNameInWorkflow, workflowToken, discoveryServiceClient, metricsCollectionService,
-          dsFramework, adapterSpec, pluginInstantiator, artifactPluginInstantiator, artifactRepository);
-=======
-                                 LocationFactory locationFactory,
-                                 @Nullable PluginInstantiator pluginInstantiator) {
-    super(program, type, runId, taskId, runtimeArguments, Collections.<String>emptySet(), spec,
-          logicalStartTime, programNameInWorkflow, workflowToken, discoveryServiceClient, metricsCollectionService,
-          dsFramework, locationFactory, pluginInstantiator);
->>>>>>> 6c34f1ed
+          dsFramework, pluginInstantiator, artifactRepository);
     this.datasetsCache = CacheBuilder.newBuilder()
       .removalListener(new RemovalListener<Long, Map<DatasetCacheKey, Dataset>>() {
         @Override
