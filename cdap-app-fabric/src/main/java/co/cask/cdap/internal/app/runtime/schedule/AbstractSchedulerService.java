--- conflicted
+++ resolved
@@ -33,10 +33,6 @@
 import com.google.common.collect.ImmutableList;
 import com.google.common.collect.Sets;
 import com.google.common.util.concurrent.AbstractIdleService;
-<<<<<<< HEAD
-import org.quartz.JobDetail;
-=======
->>>>>>> 7099cdef
 import org.quartz.SchedulerException;
 import org.slf4j.Logger;
 import org.slf4j.LoggerFactory;
@@ -44,10 +40,6 @@
 import java.util.List;
 import java.util.Map;
 import java.util.Set;
-<<<<<<< HEAD
-
-=======
->>>>>>> 7099cdef
 
 /**
  * Abstract scheduler service common scheduling functionality. For each {@link Schedule} implementation, there is
@@ -60,10 +52,6 @@
   private final TimeScheduler timeScheduler;
   private final StreamSizeScheduler streamSizeScheduler;
   private final StoreFactory storeFactory;
-<<<<<<< HEAD
-=======
-
->>>>>>> 7099cdef
   private Store store;
 
   public AbstractSchedulerService(Supplier<org.quartz.Scheduler> schedulerSupplier,
@@ -81,12 +69,7 @@
   protected final void startScheduler() {
     try {
       timeScheduler.start();
-<<<<<<< HEAD
-      streamSizeScheduler.start();
-      LOG.info("Started scheduler");
-=======
       LOG.info("Started time scheduler");
->>>>>>> 7099cdef
     } catch (SchedulerException e) {
       LOG.error("Error starting time scheduler {}", e.getCause(), e);
       throw Throwables.propagate(e);
@@ -106,14 +89,6 @@
    */
   protected final void stopScheduler() {
     try {
-<<<<<<< HEAD
-      timeScheduler.stop();
-      streamSizeScheduler.stop();
-      LOG.info("Stopped scheduler");
-    } catch (SchedulerException e) {
-      LOG.error("Error stopping scheduler {}", e.getCause(), e);
-      throw Throwables.propagate(e);
-=======
       streamSizeScheduler.stop();
       LOG.info("Stopped stram size scheduler");
     } catch (Throwable t) {
@@ -127,7 +102,6 @@
         LOG.error("Error stopping time scheduler {}", e.getCause(), e);
         throw Throwables.propagate(e);
       }
->>>>>>> 7099cdef
     }
   }
 
@@ -140,13 +114,7 @@
     } else if (schedule instanceof StreamSizeSchedule) {
       streamSizeScheduler.schedule(programId, programType, schedule);
     } else {
-<<<<<<< HEAD
-      // old usage of the Schedule class
-      timeScheduler.schedule(programId, programType, new TimeSchedule(schedule.getName(), schedule.getDescription(),
-                                                                      schedule.getCronEntry()));
-=======
       throw new IllegalArgumentException("Unhandled type of schedule: " + schedule.getClass());
->>>>>>> 7099cdef
     }
   }
 
@@ -162,12 +130,7 @@
       } else if (schedule instanceof StreamSizeSchedule) {
         streamSizeSchedules.add(schedule);
       } else {
-<<<<<<< HEAD
-        // old usage of the Schedule class
-        timeSchedules.add(new TimeSchedule(schedule.getName(), schedule.getDescription(), schedule.getCronEntry()));
-=======
         throw new IllegalArgumentException("Unhandled type of schedule: " + schedule.getClass());
->>>>>>> 7099cdef
       }
     }
     if (!timeSchedules.isEmpty()) {
@@ -193,73 +156,31 @@
 
   @Override
   public void suspendSchedule(Id.Program program, SchedulableProgramType programType, String scheduleName) {
-<<<<<<< HEAD
-    ScheduleType type = getScheduleType(program, programType, scheduleName);
-    if (type == null) {
-      return;
-    }
-    switch (type) {
-      case TIME:
-        timeScheduler.suspendSchedule(program, programType, scheduleName);
-        break;
-      case STREAM_SIZE:
-        streamSizeScheduler.suspendSchedule(program, programType, scheduleName);
-        break;
-=======
     try {
       Scheduler scheduler = getSchedulerForSchedule(program, programType, scheduleName);
       scheduler.suspendSchedule(program, programType, scheduleName);
     } catch (NotFoundException e) {
       LOG.trace("Could not suspend schedule", e);
->>>>>>> 7099cdef
     }
   }
 
   @Override
   public void resumeSchedule(Id.Program program, SchedulableProgramType programType, String scheduleName) {
-<<<<<<< HEAD
-    ScheduleType type = getScheduleType(program, programType, scheduleName);
-    if (type == null) {
-      return;
-    }
-    switch (type) {
-      case TIME:
-        timeScheduler.resumeSchedule(program, programType, scheduleName);
-        break;
-      case STREAM_SIZE:
-        streamSizeScheduler.resumeSchedule(program, programType, scheduleName);
-        break;
-=======
     try {
       Scheduler scheduler = getSchedulerForSchedule(program, programType, scheduleName);
       scheduler.resumeSchedule(program, programType, scheduleName);
     } catch (NotFoundException e) {
       LOG.trace("Could not resume schedule", e);
->>>>>>> 7099cdef
     }
   }
 
   @Override
   public void deleteSchedule(Id.Program program, SchedulableProgramType programType, String scheduleName) {
-<<<<<<< HEAD
-    ScheduleType type = getScheduleType(program, programType, scheduleName);
-    if (type == null) {
-      return;
-    }
-    switch (type) {
-      case TIME:
-        timeScheduler.deleteSchedule(program, programType, scheduleName);
-        break;
-      case STREAM_SIZE:
-        streamSizeScheduler.deleteSchedule(program, programType, scheduleName);
-        break;
-=======
     try {
       Scheduler scheduler = getSchedulerForSchedule(program, programType, scheduleName);
       scheduler.deleteSchedule(program, programType, scheduleName);
     } catch (NotFoundException e) {
       LOG.trace("Could not delete schedule", e);
->>>>>>> 7099cdef
     }
   }
 
@@ -270,33 +191,6 @@
   }
 
   @Override
-<<<<<<< HEAD
-  public ScheduleState scheduleState(Id.Program program, SchedulableProgramType programType, String scheduleName) {
-    ScheduleType type = getScheduleType(program, programType, scheduleName);
-    if (type == null) {
-      throw new UnsupportedOperationException("Schedule could not be found in application specification");
-    }
-    switch (type) {
-      case STREAM_SIZE:
-        return streamSizeScheduler.scheduleState(program, programType, scheduleName);
-      case TIME:
-        return timeScheduler.scheduleState(program, programType, scheduleName);
-    }
-    throw new IllegalStateException("Unhandled type of schedule: " + type);
-  }
-
-  private Store getStore() {
-    if (store == null) {
-      store = storeFactory.create();
-    }
-    return store;
-  }
-
-  private ScheduleType getScheduleType(Id.Program program, SchedulableProgramType programType, String scheduleName) {
-    ApplicationSpecification appSpec = getStore().getApplication(program.getApplication());
-    if (appSpec == null) {
-      return null;
-=======
   public ScheduleState scheduleState (Id.Program program, SchedulableProgramType programType, String scheduleName) {
     try {
       Scheduler scheduler = getSchedulerForSchedule(program, programType, scheduleName);
@@ -309,27 +203,10 @@
   private synchronized Store getStore() {
     if (store == null) {
       store = storeFactory.create();
->>>>>>> 7099cdef
     }
     return store;
   }
 
-<<<<<<< HEAD
-    Map<String, ScheduleSpecification> schedules = appSpec.getSchedules();
-    if (schedules == null || !schedules.containsKey(scheduleName)) {
-      return null;
-    }
-
-    ScheduleSpecification scheduleSpec = schedules.get(scheduleName);
-    Schedule schedule = scheduleSpec.getSchedule();
-    if (schedule instanceof TimeSchedule) {
-      return ScheduleType.TIME;
-    } else if (schedule instanceof StreamSizeSchedule) {
-      return ScheduleType.STREAM_SIZE;
-    } else {
-      // Backwards compatibility with CDAP prior to 2.8, when a Schedule object could only be time based
-      return ScheduleType.TIME;
-=======
   private Scheduler getSchedulerForSchedule(Id.Program program, SchedulableProgramType programType,
                                                String scheduleName) throws NotFoundException {
     ApplicationSpecification appSpec = getStore().getApplication(program.getApplication());
@@ -340,18 +217,8 @@
     Map<String, ScheduleSpecification> schedules = appSpec.getSchedules();
     if (schedules == null || !schedules.containsKey(scheduleName)) {
       throw new NotFoundException("schedule", scheduleName);
->>>>>>> 7099cdef
-    }
-  }
-
-<<<<<<< HEAD
-  /**
-   * Type of a schedule.
-   */
-  private static enum ScheduleType {
-    TIME,
-    STREAM_SIZE
-=======
+    }
+
     ScheduleSpecification scheduleSpec = schedules.get(scheduleName);
     Schedule schedule = scheduleSpec.getSchedule();
     if (schedule instanceof TimeSchedule) {
@@ -360,6 +227,5 @@
       return streamSizeScheduler;
     }
     throw new IllegalArgumentException("Unhandled type of schedule: " + schedule.getClass());
->>>>>>> 7099cdef
   }
 }