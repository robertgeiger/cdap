/*
 * Copyright © 2014 Cask Data, Inc.
 *
 * Licensed under the Apache License, Version 2.0 (the "License"); you may not
 * use this file except in compliance with the License. You may obtain a copy of
 * the License at
 *
 * http://www.apache.org/licenses/LICENSE-2.0
 *
 * Unless required by applicable law or agreed to in writing, software
 * distributed under the License is distributed on an "AS IS" BASIS, WITHOUT
 * WARRANTIES OR CONDITIONS OF ANY KIND, either express or implied. See the
 * License for the specific language governing permissions and limitations under
 * the License.
 */

package co.cask.cdap.test;

import co.cask.cdap.common.conf.Constants;
import co.cask.cdap.common.metrics.MetricTags;
import co.cask.cdap.internal.app.program.TypeId;
import co.cask.cdap.metrics.store.MetricStore;
import co.cask.cdap.metrics.store.cube.CubeQuery;
import co.cask.cdap.metrics.store.cube.TimeSeries;
import co.cask.cdap.metrics.store.timeseries.MeasureType;
import co.cask.cdap.metrics.store.timeseries.TimeValue;
import co.cask.cdap.proto.ProgramType;
import com.google.common.base.Joiner;
import com.google.common.base.Stopwatch;
import com.google.common.base.Throwables;
import com.google.common.collect.ImmutableMap;

import java.util.ArrayList;
import java.util.Collection;
import java.util.List;
import java.util.Map;
import java.util.concurrent.TimeUnit;
import java.util.concurrent.TimeoutException;

/**
 *
 */
public final class RuntimeStats {
  // ugly attempt to suport existing APIs
  // todo: non-thread safe? or fine as long as in-memory datasets underneath are used?
  public static MetricStore metricStore;

  private RuntimeStats() {
  }

  public static void resetAll() throws Exception {
    metricStore.deleteBefore(System.currentTimeMillis() / 1000);
  }

  public static RuntimeMetrics getFlowletMetrics(String applicationId, String flowId, String flowletId) {
    Map<String, String> context = ImmutableMap.of(
      MetricTags.NAMESPACE.getCodeName(), Constants.DEFAULT_NAMESPACE,
      MetricTags.APP.getCodeName(), applicationId,
      MetricTags.PROGRAM_TYPE.getCodeName(), TypeId.getMetricContextId(ProgramType.FLOW),
      MetricTags.PROGRAM.getCodeName(), flowId,
      MetricTags.FLOWLET.getCodeName(), flowletId);

    return getMetrics(
      context, "system.process.tuples.read", "system.process.events.processed", "system.process.errors");
  }

  public static RuntimeMetrics getProcedureMetrics(String applicationId, String procedureId) {
    Map<String, String> context = ImmutableMap.of(
      MetricTags.NAMESPACE.getCodeName(), Constants.DEFAULT_NAMESPACE,
      MetricTags.APP.getCodeName(), applicationId,
      MetricTags.PROGRAM_TYPE.getCodeName(), TypeId.getMetricContextId(ProgramType.PROCEDURE),
      MetricTags.PROGRAM.getCodeName(), procedureId);

    return getMetrics(context, "system.query.requests", "system.query.processed", "system.query.failures");
  }

  public static RuntimeMetrics getServiceMetrics(String applicationId, String serviceId) {
    Map<String, String> context = ImmutableMap.of(
      MetricTags.NAMESPACE.getCodeName(), Constants.DEFAULT_NAMESPACE,
      MetricTags.APP.getCodeName(), applicationId,
      MetricTags.PROGRAM_TYPE.getCodeName(), TypeId.getMetricContextId(ProgramType.SERVICE),
      MetricTags.PROGRAM.getCodeName(), serviceId);

    return getMetrics(
      context, "system.requests.count", "system.response.successful.count", "system.response.server.error.count");
  }

<<<<<<< HEAD
  // todo: Why is it different from others? Have we reviewed this API?
  public static long getSparkMetrics(String applicationId, String sparkId, String metricName) {
    Map<String, String> context = ImmutableMap.of(
      MetricTags.NAMESPACE.getCodeName(), Constants.DEFAULT_NAMESPACE,
      MetricTags.APP.getCodeName(), applicationId,
      MetricTags.PROGRAM_TYPE.getCodeName(), TypeId.getMetricContextId(ProgramType.SPARK),
      MetricTags.PROGRAM.getCodeName(), sparkId);

    return getTotalCounter(context, metricName);
  }

=======
>>>>>>> 68fc6240
  private static RuntimeMetrics getMetrics(final Map<String, String> context,
                                           final String inputName,
                                           final String processedName,
                                           final String exceptionName) {
    return new RuntimeMetrics() {
      @Override
      public long getInput() {
        return getTotalCounter(context, inputName);
      }

      @Override
      public long getProcessed() {
        return getTotalCounter(context, processedName);
      }

      @Override
      public long getException() {
        return getTotalCounter(context, exceptionName);
      }

      @Override
      public void waitForinput(long count, long timeout, TimeUnit timeoutUnit)
                                          throws TimeoutException, InterruptedException {
        doWaitFor(inputName, count, timeout, timeoutUnit);
      }

      @Override
      public void waitForProcessed(long count, long timeout, TimeUnit timeoutUnit)
                                          throws TimeoutException, InterruptedException {
        doWaitFor(processedName, count, timeout, timeoutUnit);
      }

      @Override
      public void waitForException(long count, long timeout, TimeUnit timeoutUnit)
                                          throws TimeoutException, InterruptedException {
        doWaitFor(exceptionName, count, timeout, timeoutUnit);
      }

      @Override
      public void waitFor(String name, long count,
                          long timeout, TimeUnit timeoutUnit) throws TimeoutException, InterruptedException {
        doWaitFor(name, count, timeout, timeoutUnit);
      }

      private void doWaitFor(String name, long count, long timeout, TimeUnit timeoutUnit)
                                          throws TimeoutException, InterruptedException {
        long value = getTotalCounter(context, name);

        // Min sleep time is 10ms, max sleep time is 1 seconds
        long sleepMillis = Math.max(10, Math.min(timeoutUnit.toMillis(timeout) / 10, TimeUnit.SECONDS.toMillis(1)));
        Stopwatch stopwatch = new Stopwatch().start();
        while (value < count && stopwatch.elapsedTime(timeoutUnit) < timeout) {
          TimeUnit.MILLISECONDS.sleep(sleepMillis);
          value = getTotalCounter(context, name);
        }

        if (value < count) {
          throw new TimeoutException("Time limit reached.");
        }
      }

      @Override
      public String toString() {
        return String.format("%s; input=%d, processed=%d, exception=%d",
                             Joiner.on(",").withKeyValueSeparator(":").join(context),
                             getInput(), getProcessed(), getException());
      }
    };
  }

  private static long getTotalCounter(Map<String, String> context, String metricName) {
    CubeQuery query = getTotalCounterQuery(context, metricName);
    try {
      Collection<TimeSeries> result = metricStore.query(query);
      if (result.isEmpty()) {
        return 0;
      }
      // since it is totals query and not groupBy specified, we know there's one time series
      List<TimeValue> timeValues = result.iterator().next().getTimeValues();
      if (timeValues.isEmpty()) {
        return 0;
      }

      // since it is totals, we know there's one value only
      return timeValues.get(0).getValue();
    } catch (Exception e) {
      throw Throwables.propagate(e);
    }
  }

  private static CubeQuery getTotalCounterQuery(Map<String, String> context, String metricName) {
    return new CubeQuery(0, 0, Integer.MAX_VALUE, metricName, MeasureType.COUNTER,
                         context, new ArrayList<String>());
  }

  public static void clearStats(final String applicationId) {
    // todo: implement. Is it really needed though? seems like after adding namespaces it would not work at all
  }
}<|MERGE_RESOLUTION|>--- conflicted
+++ resolved
@@ -85,20 +85,6 @@
       context, "system.requests.count", "system.response.successful.count", "system.response.server.error.count");
   }
 
-<<<<<<< HEAD
-  // todo: Why is it different from others? Have we reviewed this API?
-  public static long getSparkMetrics(String applicationId, String sparkId, String metricName) {
-    Map<String, String> context = ImmutableMap.of(
-      MetricTags.NAMESPACE.getCodeName(), Constants.DEFAULT_NAMESPACE,
-      MetricTags.APP.getCodeName(), applicationId,
-      MetricTags.PROGRAM_TYPE.getCodeName(), TypeId.getMetricContextId(ProgramType.SPARK),
-      MetricTags.PROGRAM.getCodeName(), sparkId);
-
-    return getTotalCounter(context, metricName);
-  }
-
-=======
->>>>>>> 68fc6240
   private static RuntimeMetrics getMetrics(final Map<String, String> context,
                                            final String inputName,
                                            final String processedName,
