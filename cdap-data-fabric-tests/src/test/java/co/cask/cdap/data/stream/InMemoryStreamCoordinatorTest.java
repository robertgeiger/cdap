--- conflicted
+++ resolved
@@ -20,12 +20,9 @@
 import co.cask.cdap.common.guice.LocationRuntimeModule;
 import co.cask.cdap.data.runtime.DataFabricModules;
 import co.cask.cdap.data.runtime.TransactionMetricsModule;
-<<<<<<< HEAD
-import co.cask.cdap.notifications.feeds.guice.NotificationFeedServiceRuntimeModule;
-=======
 import co.cask.cdap.data.stream.service.NoOpStreamMetaStore;
 import co.cask.cdap.data.stream.service.StreamMetaStore;
->>>>>>> 8deac8a4
+import co.cask.cdap.notifications.feeds.guice.NotificationFeedServiceRuntimeModule;
 import com.google.inject.AbstractModule;
 import com.google.inject.Guice;
 import com.google.inject.Injector;
@@ -47,15 +44,7 @@
       new DataFabricModules().getInMemoryModules(),
       new LocationRuntimeModule().getInMemoryModules(),
       new TransactionMetricsModule(),
-<<<<<<< HEAD
-      new AbstractModule() {
-        @Override
-        protected void configure() {
-          bind(StreamCoordinator.class).to(InMemoryStreamCoordinator.class).in(Scopes.SINGLETON);
-        }
-      },
-      new NotificationFeedServiceRuntimeModule().getInMemoryModules()
-=======
+      new NotificationFeedServiceRuntimeModule().getInMemoryModules(),
       Modules.override(new StreamAdminModules().getInMemoryModules())
         .with(new AbstractModule() {
                 @Override
@@ -63,7 +52,6 @@
                   bind(StreamMetaStore.class).to(NoOpStreamMetaStore.class);
                 }
               })
->>>>>>> 8deac8a4
     );
   }
 
